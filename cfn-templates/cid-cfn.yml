--- conflicted
+++ resolved
@@ -217,7 +217,6 @@
       - !Condition NeedDataBucketsKms
       - !Condition NeedCURTable
   NeedDatasource: !Not [ !Equals [ !Ref "AWS::Region", "eu-west-3" ] ] # In eu-west-3 CFN QS Dataset resource is not availble yet.
-<<<<<<< HEAD
   NeedLakeFormationEnabled:
     Fn::And:
       - !Equals [ !Ref LakeFormationEnabled, "yes" ]
@@ -229,9 +228,6 @@
     Fn::And:
       - !Equals [ !Ref LakeFormationEnabled, "yes" ]
       - !Condition NeedCURTable
-=======
-
->>>>>>> 0c771cce
 
 Resources:
   SpiceRefreshExecutionRole: #Role needed to schedule spice ingestion for the datasets
