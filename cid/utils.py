--- conflicted
+++ resolved
@@ -109,14 +109,8 @@
         raise
 
 
-<<<<<<< HEAD
 def cid_print(value, **kwargs) -> None:
     ''' Print AND log
-=======
-def cid_print(value) -> None:
-    ''' Print to stdout AND to log
->>>>>>> a597e247
-
     ex:
         violets, roses = 'violets', 'roses'
         cid_print(f'{roses} are <BOLD><RED>red<END>, {violets} are <BLUE><UNDERLINE>blue<END>')
@@ -136,7 +130,6 @@
     }
 
     msg = str(value)
-<<<<<<< HEAD
     log_msg = str(msg)
     for col, val in colors.items():
         msg = msg.replace(f'<{col}>', val)
@@ -148,17 +141,7 @@
     except Exception as exc:
         logger.debug('cid_print: {exc}')
     print(msg, **kwargs)
-=======
-    for col, val in colors.items():
-        msg = msg.replace(f'<{col}>', val)
-    try:
-        mod = inspect.getmodule(inspect.stack()[1][0])
-        logging.getLogger(mod.__dict__ if mod else '__main__').debug(value)
-    except:
-        raise
-        print('error')
-    print(msg)
->>>>>>> a597e247
+
 
 def set_parameters(parameters: dict, all_yes: bool=None) -> None:
     for k, v in parameters.items():
