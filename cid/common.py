import os
import sys
import json
import logging
import functools
from pathlib import Path
from string import Template
from typing import Dict
from pkg_resources import resource_string

if sys.version_info < (3, 8):
    from importlib_metadata import entry_points
else:
    from importlib.metadata import entry_points

import yaml
import click
import requests
from deepmerge import always_merger
from botocore.exceptions import ClientError, NoCredentialsError, CredentialRetrievalError


from cid import utils
from cid.base import CidBase
from cid.plugin import Plugin
from cid.utils import get_parameter, get_parameters, set_parameters, unset_parameter, get_yesno_parameter, cid_print, isatty
from cid.helpers.account_map import AccountMap
from cid.helpers import Athena, CUR, Glue, QuickSight, Dashboard, Dataset, Datasource, csv2view
from cid.helpers.quicksight.template import Template as CidQsTemplate
from cid._version import __version__
from cid.export import export_analysis
from cid.logger import set_cid_logger
from cid.exceptions import CidError, CidCritical

logger = logging.getLogger(__name__)

class Cid():

    def __init__(self, **kwargs) -> None:
        self.base: CidBase = None
        # Defined resources
        self.resources = dict()
        self.dashboards = dict()
        self.plugins = self.__loadPlugins()
        self._clients = dict()
        self._visited_views = [] # Views updated in the current session
        self.qs_url = 'https://{region}.quicksight.aws.amazon.com/sn/dashboards/{dashboard_id}'
        self.all_yes = kwargs.get('yes')
        self.verbose = kwargs.get('verbose')
        set_parameters(kwargs, self.all_yes)
        self._logger = None

    def aws_login(self):
        params = {
            'profile_name': None,
            'region_name': None,
            'aws_access_key_id': None,
            'aws_secret_access_key': None,
            'aws_session_token': None
        }
        for key in params.keys():
            value = get_parameters().get(key.replace('_', '-'))
            if  value != None:
                params[key] = value

        print('Checking AWS environment...')
        try:
            self.base = CidBase(session=utils.get_boto_session(**params))
            if self.base.session.profile_name:
                print(f'\tprofile name: {self.base.session.profile_name}')
                logger.info(f'AWS profile name: {self.base.session.profile_name}')
            self.qs_url_params = {
                'account_id': self.base.account_id,
                'region': self.base.session.region_name
            }
        except (NoCredentialsError, CredentialRetrievalError):
            raise CidCritical('Error: Not authenticated, please check AWS credentials')
        except ClientError as e:
            raise CidCritical(f'ClientError: {e}')
        print(f'\taccountId: {self.base.account_id}\n\tAWS userId: {self.base.username}')
        logger.info(f'AWS accountId: {self.base.account_id}')
        logger.info(f'AWS userId: {self.base.username}')
        print('\tRegion: {}'.format(self.base.session.region_name))
        logger.info(f'AWS region: {self.base.session.region_name}')
        print('\n')

    @property
    def qs(self) -> QuickSight:
        if not self._clients.get('quicksight'):
            self._clients.update({
                'quicksight': QuickSight(self.base.session, resources=self.resources)
            })
        return self._clients.get('quicksight')

    @property
    def athena(self) -> Athena:
        if not self._clients.get('athena'):
            self._clients.update({
                'athena': Athena(self.base.session, resources=self.resources)
            })
        return self._clients.get('athena')

    @property
    def glue(self) -> Glue:
        if not self._clients.get('glue'):
            self._clients.update({
                'glue': Glue(self.base.session)
            })
        return self._clients.get('glue')

    @property
    def cur(self) -> CUR:
        if not self._clients.get('cur'):
            _cur = CUR(self.base.session)
            _cur.athena = self.athena
            print('Checking if CUR is enabled and available...')

            if not _cur.configured:
                raise CidCritical("Error: please ensure CUR is enabled, if yes allow it some time to propagate")

            print(f'\tAthena table: {_cur.tableName}')
            print(f"\tResource IDs: {'yes' if _cur.hasResourceIDs else 'no'}")
            if not _cur.hasResourceIDs:
                raise CidCritical("Error: CUR has to be created with Resource IDs")
            print(f"\tSavingsPlans: {'yes' if _cur.hasSavingsPlans else 'no'}")
            print(f"\tReserved Instances: {'yes' if _cur.hasReservations else 'no'}")
            print('\n')
            self._clients.update({
                'cur': _cur
            })
        return self._clients.get('cur')

    @property
    def accountMap(self) -> AccountMap:
        if not self._clients.get('accountMap'):
            _account_map = AccountMap(self.base.session)
            _account_map.athena = self.athena
            _account_map.cur = self.cur

            self._clients.update({
                'accountMap': _account_map
            })
        return self._clients.get('accountMap')

    def command(func):
        ''' a decorator that ensure that we logged in to AWS acc, and loaded additional resource files
        '''
        @functools.wraps(func)
        def wrap(self, *args, **kwargs):
            self.all_yes = self.all_yes or kwargs.get('yes') # Flag params need special treatment
            if kwargs.get('verbose'): # Count params need special treatment
                self.verbose = self.verbose + kwargs.get('verbose')
            set_parameters(kwargs, all_yes=self.all_yes)
            logger.debug(json.dumps(get_parameters()))
            if not self._logger:
                self._logger = set_cid_logger(
                    verbosity=self.verbose,
                    log_filename=get_parameters().get('log_filename', 'cid.log')
                )
                logger.info(f'Initializing CID {__version__} for {func.__name__}')
            if not self.base:
                self.aws_login()
            self.load_resources()
            return func(self, *args, **kwargs)
        return wrap

    def __loadPlugins(self) -> dict:
        try:
            _entry_points = entry_points().get('cid.plugins')
        except: # fallback for python version more than 3.7.x AND still less then 3.8
            _entry_points = [ep for ep in entry_points() if ep.group == 'cid.plugins']

        plugins = dict()
        print('Loading plugins...')
        logger.info(f'Located {len(_entry_points)} plugin(s)')
        for ep in _entry_points:
            if ep.value in plugins.keys():
                logger.info(f'Plugin {ep.value} already loaded, skipping')
                continue
            logger.info(f'Loading plugin: {ep.name} ({ep.value})')
            plugin = Plugin(ep.value)
            print(f"\t{ep.name} loaded")
            plugins.update({ep.value: plugin})
            try:
                self.resources = always_merger.merge(
                    self.resources, plugin.provides())
            except AttributeError:
                pass
        print('\n')
        logger.info('Finished loading plugins')
        return plugins

    def getPlugin(self, plugin) -> dict:
        return self.plugins.get(plugin)


    def get_definition(self, type: str, name: str=None, id: str=None) -> dict:
        """ return resource definition that matches parameters """
        if type not in ['dashboard', 'dataset', 'view']:
            print(f'Error: {type} is not a valid type')
            raise ValueError(f'{type} is not a valid definition type')
        if type in  ['dataset', 'view'] and name:
            return self.resources.get(f'{type}s').get(name)
        elif type in ['dashboard']:
            for definition in self.resources.get(f'{type}s').values():
                if name is not None and definition.get('name') != name:
                    continue
                if id is not None and definition.get('dashboardId') != id:
                    continue
                return definition
        return None


    @command
    def export(self, **kwargs):
        export_analysis(self.qs, self.athena)

    def track(self, action, dashboard_id):
        """ Send dashboard_id and account_id to adoption tracker """
        method = {'created':'PUT', 'updated':'PATCH', 'deleted': 'DELETE'}.get(action, None)
        if not method:
            logger.debug(f"This will not fail the deployment. Logging action {action} is not supported. This issue will be ignored")
            return
        endpoint = 'https://okakvoavfg.execute-api.eu-west-1.amazonaws.com/'
        payload = {
            'dashboard_id': dashboard_id,
            'account_id': self.base.account_id,
            action + '_via': 'Lambda' if os.environ.get('AWS_EXECUTION_ENV', '').startswith('AWS_Lambda') else 'CID',
        }
        try:
            res = requests.request(
                method=method,
                url=endpoint,
                data=json.dumps(payload),
                headers={'Content-Type': 'application/json'}
            )
            if res.status_code != 200:
                logger.debug(f"This will not fail the deployment. There has been an issue logging action {action}  for dashboard {dashboard_id} and account {self.base.account_id}, server did not respond with a 200 response,actual  status: {res.status_code}, response data {res.text}. This issue will be ignored")
        except Exception as e:
            logger.debug(f"Issue logging action {action}  for dashboard {dashboard_id} , due to a urllib3 exception {str(e)} . This issue will be ignored")


    def load_resources(self):
        ''' load additional resources from command line parameters
        '''
        if get_parameters().get('resources'):
            source = get_parameters().get('resources')
            logging.info(f'Loading resources from {source}')
            resources = {}
            try:
                if source.startswith('https://'):
                    resp = requests.get(source)
                    assert resp.status_code in [200, 201], f'Error {resp.status_code} while loading url. {resp.text}'
                    resources = yaml.safe_load(resp.text)
                else:
                    with open(source, encoding='utf-8') as file_:
                        resources = yaml.safe_load(file_)
            except Exception as exc:
                raise CidCritical(f'Failed to load resources from {source}: {type(exc)} {exc}')
            self.resources = always_merger.merge(self.resources, resources)


    @command
    def deploy(self, dashboard_id: str=None, recursive=True, update=False, **kwargs):
        """ Deploy Dashboard Command"""
        self._deploy(dashboard_id, recursive, update, **kwargs)


    def _deploy(self, dashboard_id: str=None, recursive=True, update=False, **kwargs):
        """ Deploy Dashboard """

        self.qs.ensure_subscription()

        if dashboard_id is None:
            dashboard_id = get_parameter(
                param_name='dashboard-id',
                message="Please select dashboard to install",
                choices={
                   f"[{dashboard.get('dashboardId')}] {dashboard.get('name')}" : dashboard.get('dashboardId')
                   for k, dashboard in self.resources.get('dashboards').items()
                },
            )
        if not dashboard_id:
            print('No dashboard selected')
            return

        # Get selected dashboard definition
        dashboard_definition = self.get_definition("dashboard", id=dashboard_id)
        dashboard = None
        try:
            dashboard = self.qs.discover_dashboard(dashboardId=dashboard_id)
        except CidCritical:
            pass 
        
        if not dashboard_definition:
            if isinstance(dashboard, Dashboard):
                dashboard_definition = dashboard.definition
            else:
                raise ValueError(f'Cannot find dashboard with id={dashboard_id} in resources file.')

        required_datasets_names = dashboard_definition.get('dependsOn', dict()).get('datasets', list())

        dashboard_datasets = dashboard.datasets if dashboard else {}

        for name, id in dashboard_datasets.items():
            if id not in self.qs.datasets:
                logger.info(f'Removing unknown dataset "{name}" ({id}) from dashboard {dashboard_id}')
                del dashboard_datasets[name]

        compatible = True
        if dashboard_definition.get('templateId'):
            # Get QuickSight template details
            try:
                source_template = self.qs.describe_template(
                    template_id=dashboard_definition.get('templateId'),
                    account_id=dashboard_definition.get('sourceAccountId'),
                    region=dashboard_definition.get('region', 'us-east-1')
                )
            except CidError as exc:
                raise CidCritical(exc) # Cannot proceed without a valid template
            dashboard_definition['sourceTemplate'] = source_template
            print(f'\nLatest template: {source_template.arn}/version/{source_template.version}')
            compatible = self.check_dashboard_version_compatibility(dashboard_id)
        elif dashboard_definition.get('data'):
            data = dashboard_definition.get('data')
            if isinstance(data, dict):
                data = yaml.safe_dump(data)
            if isinstance(data, str):
                data = Template(data).safe_substitute(get_parameters())
            dashboard_definition['definition'] = yaml.safe_load(data)
        elif dashboard_definition.get('file'):
            raise NotImplementedError('File option is not implemented')
        else:
            raise CidCritical('Definition of dashboard resource must contain data or template_id')


        if not recursive and compatible == False:
            if get_parameter(
                param_name=f'confirm-recursive',
                message=f'This is a major update and require recursive action. This could lead to the loss of dataset customization. Continue anyway?',
                choices=['yes', 'no'],
                default='yes') != 'yes':
                return
            logger.info("Swich to recursive mode")
            recursive = True

        if recursive:
            self.create_datasets(required_datasets_names, dashboard_datasets, recursive=recursive, update=update)


        # Find datasets for template or defintion
        if not dashboard_definition.get('datasets'):
            dashboard_definition['datasets'] = {}
        for dataset_name in required_datasets:
<<<<<<< HEAD
            # First try to find the dataset with the id
            dataset = self.qs.describe_dataset(id=dataset_name)
            if dataset:
                logger.debug(f'Found dataset {dataset_name} with id match = {ds.arn}')
                dashboard_definition['datasets'][dataset_name] = dataset.arn
                continue

            # Then find dataset by name by scanning all datasets with matching name AND if possible matching fields
            for ds in self.qs.datasets.values():
                if not isinstance(ds, Dataset) or ds.name != dataset_name:
                    continue
                if dashboard_definition.get('templateId'):
                    # For templates we can additionaly verify dataset fields 
                    dataset_fields = {col.get('Name'): col.get('Type') for col in ds.columns}
                    required_fileds = {col.get('Name'): col.get('DataType') for col in source_template.datasets.get(dataset_name)}
                    unmatched = {}
                    for k,v in required_fileds.items():
                        if k not in dataset_fields or dataset_fields[k] != v:
                            unmatched.update({k: {'expected': v, 'found': dataset_fields.get(k)}})
                    logger.debug(f'unmatched_fields={unmatched}')
                    if unmatched:
                        logger.warning(f'Found Dataset "{dataset_name}" ({ds.id}) but it is missing required fields. {(unmatched)}')
                    print(f'Using dataset {dataset_name}: {ds.id}')
                    dashboard_definition['datasets'][dataset_name] = ds.arn
                    break
                else:
                    # for definitions datasets we do not have any possibilty to check if dataset with a given name matches
                    dashboard_definition['datasets'][dataset_name] = ds.arn
                    break
            else: # not found
                logger.warning(f'Dataset {dataset_name} is not found')
                raise CidCritical(f'Dataset "{dataset_name}" ({ds.id}) is missing required fields. {(unmatched)}')
  
        logger.debug(f"datasets: {dashboard_definition['datasets']}")
        #FIXME: this code looks absolete
=======
            # Search dataset by name.
            # This is not ideal as there can be several with the same name,
            # but if dataset is created manually we cannot use id.
            for ds in self.qs.datasets.values():
                if not isinstance(ds, Dataset) or ds.name != dataset_name:
                    continue

                # check fields to make sure they match
                dataset_fields = {col.get('Name'): col.get('Type') for col in ds.columns}
                required_fileds = {col.get('Name'): col.get('DataType') for col in source_template.datasets.get(dataset_name)}
                unmatched = {}
                for k,v in required_fileds.items():
                    if k not in dataset_fields or dataset_fields[k] != v:
                        unmatched.update({k: {'expected': v, 'found': dataset_fields.get(k)}})
                if unmatched:
                    logger.warning(f'Dataset "{dataset_name}" ({ds.id}) is missing required fields. {(unmatched)}')
                    continue

                print(f'Using dataset {dataset_name}: {ds.id}')
                dashboard_definition.get('datasets').update({dataset_name: ds.arn})
                break
            else:
                raise CidCritical(f'Dataset "{dataset_name}" is not found OR ther is missmathc in fields. Check log.')


>>>>>>> 80b78ccc
        kwargs = dict()
        local_overrides = f'work/{self.base.account_id}/{dashboard_id}.json'
        logger.info(f'Looking for local overrides file "{local_overrides}"...')
        try:
            with open(local_overrides, 'r', encoding='utf-8') as r:
                try:
                    print('found')
                    if click.confirm(f'Use local overrides from {local_overrides}?'):
                        kwargs = json.load(r)
                        print('loaded')
                except Exception as e:
                    # Catch exception and dump a reason
                    click.echo('failed to load, dumping error message')
                    print(json.dumps(e, indent=4, sort_keys=True, default=str))
        except FileNotFoundError:
            logger.info('local overrides file not found')

        _url = self.qs_url.format(dashboard_id=dashboard_id, **self.qs_url_params)

        dashboard = self.qs.describe_dashboard(DashboardId=dashboard_id)
        if isinstance(dashboard, Dashboard):
            if update:
                return self.update_dashboard(dashboard_id, dashboard_definition)
            else:
                print(f'Dashboard {dashboard_id} exists. See {_url}')
                return dashboard_id

        print(f'Deploying dashboard {dashboard_id}')
        try:
            dashboard = self.qs.create_dashboard(dashboard_definition, **kwargs)
            print(f"\n#######\n####### Congratulations!\n####### {dashboard_definition.get('name')} is available at: {_url}\n#######")
            self.track('created', dashboard_id)
        except self.qs.client.exceptions.ResourceExistsException:
            print('error, already exists')
            print(f"#######\n####### {dashboard_definition.get('name')} is available at: {_url}\n#######")
        except Exception as e:
            # Catch exception and dump a reason
            logger.debug(e, exc_info=True)
            print(f'failed with an error message: {e}')
            self.delete(dashboard_id)
            raise CidCritical(f'Deploy failed: {e}')

        if get_yesno_parameter(
                param_name=f'share-with-account',
                message=f'Share this dashboard with everyone in the account?',
                default='yes'):
            set_parameters({'share-method': 'account'})
            self.share(dashboard_id)

        return dashboard_id


    @command
    def open(self, dashboard_id, **kwargs):
        """Open QuickSight dashboard in browser"""

        aws_execution_env = os.environ.get('AWS_EXECUTION_ENV', '')
        if  aws_execution_env == 'CloudShell' or aws_execution_env.startswith('AWS_Lambda'):
            print(f"Operation is not supported in {aws_execution_env}")
            return dashboard_id
        if not dashboard_id:
            dashboard_id = self.qs.select_dashboard(force=True)

        dashboard = self.qs.discover_dashboard(dashboardId=dashboard_id)

        click.echo('Getting dashboard status...', nl=False)
        if dashboard is not None:
            if dashboard.version.get('Status') not in ['CREATION_SUCCESSFUL']:
                print(json.dumps(dashboard.version.get('Errors'),
                      indent=4, sort_keys=True, default=str))
                click.echo(
                    f'\nDashboard is unhealthy, please check errors above.')
            click.echo('healthy, opening...')
            click.launch(self.qs_url.format(dashboard_id=dashboard_id, **self.qs_url_params))
        else:
            click.echo('not deployed.')

        return dashboard_id

    @command
    def status(self, dashboard_id, **kwargs):
        """Check QuickSight dashboard status"""

        if not dashboard_id:
            if not self.qs.dashboards:
                print('No deployed dashboards found')
                return
            dashboard_id = self.qs.select_dashboard(force=True)
            if not dashboard_id:
                print('No dashboard selected')
                return
            dashboard = self.qs.discover_dashboard(dashboardId=dashboard_id)
        else:
            dashboard = self.qs.discover_dashboard(dashboardId=dashboard_id)

        if dashboard is not None:
            dashboard.display_status()
            dashboard.display_url(self.qs_url, **self.qs_url_params)
        else:
            click.echo('not deployed.')

    @command
    def delete(self, dashboard_id, **kwargs):
        """Delete QuickSight dashboard"""

        if not dashboard_id:
            if not self.qs.dashboards:
                print('No deployed dashboards')
                return
            dashboard_id = self.qs.select_dashboard(force=True)
            if not dashboard_id:
                return

        if self.qs.dashboards and dashboard_id in self.qs.dashboards:
            datasets = self.qs.discover_dashboard(dashboardId=dashboard_id).datasets # save for later
        else:
            dashboard_definition = self.get_definition("dashboard", id=dashboard_id)
            datasets = {d: None for d in (dashboard_definition or {}).get('dependsOn', {}).get('datasets', [])}

        try:
            # Execute query
            click.echo('Deleting dashboard...', nl=False)
            self.qs.delete_dashboard(dashboard_id=dashboard_id)
            print(f'Dashboard {dashboard_id} deleted')
            self.track('deleted', dashboard_id)
        except self.qs.client.exceptions.ResourceNotFoundException:
            print('not found')
        except Exception as e:
            # Catch exception and dump a reason
            logger.debug(e, exc_info=True)
            print(f'failed with an error message: {e}')
            return dashboard_id

        print('Processing dependencies')
        for dataset_name, dataset_id in datasets.items():
            self.delete_dataset(name=dataset_name, id=dataset_id)

        return dashboard_id

    def delete_dataset(self, name: str, id: str=None):
        if name not in self.resources['datasets']:
            logger.info(f'Dataset {name} is not managed by CID. Skipping.')
            print(f'Dataset {name} is not managed by CID. Skipping.')
            return False
        for dataset in list(self.qs._datasets.values()) if self.qs._datasets else []:
            if dataset.id == id or dataset.name == name:
                # Check if dataset is used in some other dashboard
                for dashboard in (self.qs.dashboards or {}).values():
                    if dataset.id in dashboard.datasets.values():
                        logger.info(f'Dataset {dataset.name} ({dataset.id}) is still used by dashboard "{dashboard.id}". Skipping.')
                        print      (f'Dataset {dataset.name} ({dataset.id}) is still used by dashboard "{dashboard.id}". Skipping.')
                        return False
                else: #not used

                    # try to get the database name from the dataset (might need this for later)
                    schema = next(iter(dataset.schemas), None) # FIXME: manage choice if multiple data sources
                    if schema:
                        self.athena.DatabaseName = schema

                    if get_parameter(
                        param_name=f'confirm-{dataset.name}',
                        message=f'Delete QuickSight Dataset {dataset.name}?',
                        choices=['yes', 'no'],
                        default='no') == 'yes':
                        print(f'Deleting dataset {dataset.name} ({dataset.id})')
                        self.qs.delete_dataset(dataset.id)
                    else:
                        logger.info(f'Skipping dataset {dataset.name}')
                        print      (f'Skipping dataset {dataset.name}')
                        return False
                if not dataset.datasources:
                    continue
                datasources = dataset.datasources
                athena_datasource = self.qs.datasources.get(datasources[0])
                if athena_datasource and not get_parameters().get('athena-workgroup'):
                    self.athena.WorkGroup = athena_datasource.AthenaParameters.get('WorkGroup')
                    break
                logger.debug(f'Cannot find QuickSight DataSource {datasources[0]}. So cannot define Athena WorkGroup')
                continue
        else:
            logger.info(f'Dataset not found for deletion: {name} ({id})')
        for view_name in list(set(self.resources['datasets'][name].get('dependsOn', {}).get('views', []))):
            self.delete_view(view_name)
        return True

    def delete_view(self, view_name):
        if view_name not in self.resources['views']:
            logger.info(f'View {view_name} is not managed by CID. Skipping.')
            return False
        logger.info(f'Deleting view "{view_name}"')
        definition = self.get_definition("view", name=view_name)
        if not definition:
            logger.info(f'Definition not found for view: "{view_name}"')
            return False

        for dashboard in (self.qs.dashboards or {}).values():
            if view_name in dashboard.views:
                print(f'View {view_name} is used by dashboard "{dashboard.id}". Skipping')
                return False

        self.athena.discover_views([view_name])
        if view_name not in self.athena._metadata.keys():
            print(f'Table for deletion not found: {view_name}')
        else:
            if definition.get('type', '') == 'Glue_Table':
                print(f'Deleting table: {view_name}')
                self.athena.delete_table(view_name)
            else:
                print(f'Deleting view:  {view_name}')
                self.athena.delete_view(view_name)

        # manage dependancies
        for dependancy_view in list(set(definition.get('dependsOn', {}).get('views', []))):
            self.delete_view(dependancy_view)

        return True

    @command
    def cleanup(self, **kwargs):
        """Delete unused resources (QuickSight datasets, Athena views)"""

        self.qs.discover_dashboards()
        self.qs.discover_datasets()
        used_datasets = [x for v in self.qs.dashboards.values() for x in v.datasets.values() ]
        for v in list(self.qs._datasets.values()):
            if v.arn not in used_datasets and click.confirm(f'Delete unused dataset {v.name}?'):
                logger.info(f'Deleting dataset {v.name} ({v.arn})')
                self.qs.delete_dataset(v.id)
                logger.info(f'Deleted dataset {v.name} ({v.arn})')
                print(f'Deleted dataset {v.name} ({v.arn})')
            else:
                print(f'Dataset {v.name} ({v.arn}) is in use')


    @command
    def share(self, dashboard_id, **kwargs):
        """Share resources (QuickSight datasets, dashboards)"""
        self._share(dashboard_id, **kwargs)


    def _share(self, dashboard_id, **kwargs):
        """Share resources (QuickSight datasets, dashboards)"""

        if not dashboard_id:
            if not self.qs.dashboards:
                print('No deployed dashboards found')
                return
            dashboard_id = self.qs.select_dashboard(force=True)
            if not dashboard_id:
                return
        else:
            # Describe dashboard by the ID given, no discovery
            self.qs.discover_dashboard(dashboardId=dashboard_id)

        dashboard = self.qs.discover_dashboard(dashboardId=dashboard_id)

        if dashboard is None:
            print('not deployed.')
            return

        share_methods = {
            'Shared Folder (except datasource)': 'folder',
            'Specific User only': 'user',
            'Everyone in this account': 'account',
        }
        share_method = get_parameter(
            param_name='share-method',
            message="Please select sharing method",
            choices=share_methods,
        )
        if share_method == 'folder':
            folder = None
            folder_methods = {
                'Select Existing folder': 'existing',
                'Create New folder': 'new'
            }
            folder_method = get_parameter(
                param_name='folder-method',
                message="Please select folder method",
                choices=folder_methods,
            )
            if folder_method == 'existing':
                try:
                    folder = self.qs.select_folder()
                except self.qs.client.exceptions.AccessDeniedException:
                    # If user is not allowed to select folder, prompt for it
                    print('\nYou are not allowed to select folder, please enter folder ID')
                    while not folder:
                        folder_id = get_parameter(
                            param_name='folder-id',
                            message='Please enter the folder Id to use'
                        )
                        folder = self.qs.describe_folder(folder_id)
                    print(f'Selected folder {folder.get("Name")} ({folder.get("FolderId")})')
            elif folder_method == 'new' or not folder:
                # If user is allowed to select folder, but there is no folder exists, prompt to create one
                if folder_method != 'new':
                    print("No folders found, creating one...")
                while not folder:
                    try:
                        folder_name = get_parameter(
                            param_name='folder-name',
                            message='Please enter the folder name to create'
                        )
                        folder_permissions_tpl = Template(resource_string(
                            package_or_requirement='cid.builtin.core',
                            resource_name=f'data/permissions/folder_permissions.json',
                        ).decode('utf-8'))
                        columns_tpl = {
                            'PrincipalArn': self.qs.get_principal_arn()
                        }
                        folder_permissions = json.loads(folder_permissions_tpl.safe_substitute(columns_tpl))
                        folder = self.qs.create_folder(folder_name, **folder_permissions)
                    except self.qs.client.exceptions.AccessDeniedException:
                        raise CidError('You are not allowed to create folder, unable to proceed')

            self.qs.create_folder_membership(folder.get('FolderId'), dashboard.id, 'DASHBOARD')
            for _id in dashboard.datasets.values():
                self.qs.create_folder_membership(folder.get('FolderId'), _id, 'DATASET')
            print(f'Sharing complete')
        elif share_method in ['account', 'user']:
            if share_method == 'account':
                principal_arn = f"arn:aws:quicksight:{self.qs.identityRegion}:{self.qs.account_id}:namespace/default"
                template_filename = 'data/permissions/dashboard_permissions_namespace.json'
            elif share_method == 'user':
                template_filename = 'data/permissions/dashboard_permissions.json'
                user = self.qs.select_user()
                while not user:
                    user_name = get_parameter(
                        param_name='quicksight-user',
                        message='Please enter the user name to share with'
                    )
                    user = self.qs.describe_user(user_name)
                    if not user:
                        print(f'QuickSight user {user_name} was not found')
                        unset_parameter('quicksight-user')
                principal_arn = user.get('Arn')

            # Update Dashboard permissions
            columns_tpl = {
                'PrincipalArn': principal_arn
            }
            dashboard_permissions_tpl = Template(resource_string(
                package_or_requirement='cid.builtin.core',
                resource_name=template_filename,
            ).decode('utf-8'))
            dashboard_permissions = json.loads(dashboard_permissions_tpl.safe_substitute(columns_tpl))
            dashboard_params = {
                "GrantPermissions": [
                    dashboard_permissions
                ]
            }
            if share_method == 'account':
                dashboard_params.update({
                    "GrantLinkPermissions": [
                        dashboard_permissions
                    ]
                })

            logger.info(f'Sharing dashboard {dashboard.name} ({dashboard.id})')
            try:
                self.qs.update_dashboard_permissions(DashboardId=dashboard.id, **dashboard_params)
                logger.info(f'Shared dashboard {dashboard.name} ({dashboard.id})')
            except self.qs.client.exceptions.AccessDeniedException:
                logger.error('An error occurred (AccessDeniedException) when calling the UpdateDashboardPermissions operation')

            # Update DataSet permissions
            if share_method == 'account':
                logger.info(f'Sharing datasets/datasources with an account is not supported, skipping')
            else:
                data_set_permissions_tpl = Template(resource_string(
                    package_or_requirement='cid.builtin.core',
                    resource_name=f'data/permissions/data_set_permissions.json',
                ).decode('utf-8'))
                data_set_permissions = json.loads(data_set_permissions_tpl.safe_substitute(columns_tpl))

                _datasources: Dict[str, Datasource] = {}
                for _id in dashboard.datasets.values():
                    logger.info(f'Sharing dataset {_id}')
                    self.qs.update_data_set_permissions(DataSetId=_id, GrantPermissions=[data_set_permissions])
                    logger.info(f'Sharing dataset {_id} complete')
                    _dataset = self.qs._datasets.get(_id)
                    # Extract DataSources from DataSet
                    for v in _dataset.datasources:
                        _datasource = self.qs.describe_data_source(v)
                        if not _datasources.get(_datasource.id):
                            _datasources.update({_datasource.id: _datasource})

                data_source_permissions_tpl = Template(resource_string(
                    package_or_requirement='cid.builtin.core',
                    resource_name=f'data/permissions/data_source_permissions.json',
                ).decode('utf-8'))
                data_source_permissions = json.loads(data_source_permissions_tpl.safe_substitute(columns_tpl))
                for k, v in _datasources.items():
                    logger.info(f'Sharing data source "{v.name}" ({k})')
                    self.qs.update_data_source_permissions(DataSourceId=k, GrantPermissions=[data_source_permissions])
                    logger.info(f'Sharing data source "{v.name}" ({k}) complete')

            print(f'Sharing complete')

    @command
    def update(self, dashboard_id, recursive=False, force=False, **kwargs):
        """Update Dashboard

        :param dashboard_id: dashboard_id, if None user will be asked to choose
        :param recursive: Update Datasets and Views as well
        :param force: allow selection of already updated dashboards in the manual selection mode
        """
        if not dashboard_id:
            if not self.qs.dashboards:
                print('\nNo deployed dashboards found')
                return
            dashboard_id = self.qs.select_dashboard(force)
            if not dashboard_id:
                if not force:
                    print('\nNo updates available or dashboard(s) is/are broken, use --force to allow selection\n')
                return

        return self._deploy(dashboard_id, recursive=recursive, update=True)


    def check_dashboard_version_compatibility(self, dashboard_id):
        
        """
            Returns True | False | None if could not check 
        """
        try:
            dashboard = self.qs.discover_dashboard(dashboardId=dashboard_id)
        except CidCritical:
            dashboard = None
        if not dashboard:
            print(f'Dashboard "{dashboard_id}" is not deployed')
            return None
        if not isinstance(dashboard.deployedTemplate, CidQsTemplate): 
            print(f'Dashboard "{dashboard_id}" does not have a versioned template')
            return None
        if not isinstance(dashboard.sourceTemplate, CidQsTemplate):
            print(f"Cannot access QuickSight source template for {dashboard_id}")
            return None
        try:
            cid_version = dashboard.deployedTemplate.cid_version            
        except ValueError:
            logger.debug("The cid version of the deployed dashboard could not be retrieved")
            cid_version = "N/A"

        try:
            cid_version_latest = dashboard.sourceTemplate.cid_version
        except ValueError:
            logger.debug("The latest version of the dashboard could not be retrieved")
            cid_version_latest = "N/A"

        if dashboard.latest:
            print("You are up to date!")       
            print(f"  CID Version      {cid_version}")
            print(f"  TemplateVersion  {dashboard.deployed_version} ")

            logger.debug("The dashboard is up-to-date")
            logger.debug(f"CID Version      {cid_version}")
            logger.debug(f"TemplateVersion  {dashboard.deployed_version} ")
        else:
            print(f"An update is available:")
            print("                   Deployed -> Latest")
            print(f"  CID Version      {str(cid_version): <9}   {str(cid_version_latest): <6}")
            print(f"  TemplateVersion  {str(dashboard.deployedTemplate.version): <9}   {dashboard.latest_version: <6}")

            logger.debug("An update is available")
            logger.debug(f"CID Version      {str(cid_version): <9} --> {str(cid_version_latest): <6}")
            logger.debug(f"TemplateVersion  {str(dashboard.deployedTemplate.version): <9} -->  {dashboard.latest_version: <6}")

        # Check if version are compatible
        compatible = None
        try:
            compatible = dashboard.sourceTemplate.cid_version.compatible_versions(dashboard.deployedTemplate.cid_version)
        except ValueError as e:
            logger.info(e)
            
        return compatible
    
    def update_dashboard(self, dashboard_id, dashboard_definition):

        dashboard = self.qs.discover_dashboard(dashboardId=dashboard_id)
        if not dashboard:
            print(f'Dashboard "{dashboard_id}" is not deployed')
            return

        print(f'\nChecking for updates...')
        if isinstance(dashboard.deployedTemplate, CidQsTemplate):
            print(f'Deployed template: {dashboard.deployedTemplate.arn}')
        else:
            print(f'Deployed template: Not available')
        if isinstance(dashboard.sourceTemplate, CidQsTemplate):
            print(f"Latest template: {dashboard.sourceTemplate.arn}/version/{dashboard.latest_version}")
        else:
            print('Unable to determine dashboard source.')
        
                            
        if dashboard.status == 'legacy':
            if get_parameter(
                param_name=f'confirm-update',
                message=f'Dashboard template changed, update it anyway?',
                choices=['yes', 'no'],
                default='yes') != 'yes':
                return
        elif dashboard.latest:
            if get_parameter(
                param_name=f'confirm-update',
                message=f'No updates available, should I update it anyway?',
                choices=['yes', 'no'],
                default='yes') != 'yes':
                return

        # Update dashboard
        print(f'\nUpdating {dashboard_id}')
        logger.debug(f"Updating {dashboard_id}")
        
        try:
            self.qs.update_dashboard(dashboard, dashboard_definition)
            print('Update completed\n')
            dashboard.display_url(self.qs_url, launch=True, **self.qs_url_params)
            self.track('updated', dashboard_id)
        except Exception as e:
            # Catch exception and dump a reason
            logger.debug(e, exc_info=True)
            print(f'failed with an error message: {e}')

        return dashboard_id


    def create_datasets(self, _datasets: list, known_datasets: dict={}, recursive: bool=True, update: bool=False) -> dict:
        # Check dependencies
        required_datasets = sorted(_datasets)
        print('\nRequired datasets: \n - {}\n'.format('\n - '.join(list(set(required_datasets)))))

        for dataset_name in required_datasets:
            _ds_id = get_parameters().get(f'{dataset_name.replace("_", "-")}-dataset-id')
            if _ds_id:
                self.qs.describe_dataset(_ds_id)
        
        found_datasets = utils.intersection(required_datasets, [v.name for v in self.qs.datasets.values()])
        missing_datasets = utils.difference(required_datasets, found_datasets)

        # Update existing datasets
        if update:
            for dataset_name in found_datasets[:]:
                if dataset_name in known_datasets.keys():
                    dataset_id = self.qs.get_datasets(id=known_datasets.get(dataset_name))[0].id
                else:
                    datasets = self.qs.get_datasets(name=dataset_name)
                    if not datasets:
                        continue
                    elif len(datasets) == 1:
                        dataset_id = datasets[0].id
                    else:
                        dataset_id = get_parameter(
                            param_name=f'{dataset_name}-dataset-id',
                            message=f'Multiple "{dataset_name}" datasets detected, please select one',
                            choices=[v.id for v in datasets],
                            default=datasets[0].id
                        )
                    known_datasets.update({dataset_name: dataset_id})
                print(f'Updating dataset: "{dataset_name}"')
                try:
                    dataset_definition = self.get_definition("dataset", name=dataset_name)
                    if not dataset_definition:
                        print(f'Dataset definition not found, skipping {dataset_name}')
                        continue
                except Exception as e:
                    logger.critical('dashboard definition is broken, unable to proceed.')
                    logger.critical(f'dataset definition not found: {dataset_name}')
                    logger.critical(e, exc_info=True)
                    raise
                try:
                    if self.create_or_update_dataset(dataset_definition, dataset_id, recursive=recursive, update=update):
                        print(f'Updated dataset: "{dataset_name}"')
                    else:
                        print(f'Dataset "{dataset_name}" update failed, collect debug log for more info')
                except self.qs.client.exceptions.AccessDeniedException as exc:
                    print(f'Unable to update, missing permissions: {exc}')
                except Exception as e:
                    logger.debug(e, exc_info=True)
                    raise


        # Look by DataSetId from dataset_template file
        if len(missing_datasets):
            # Look for previously saved deployment info
            print('\nLooking by DataSetId defined in template...', end='')
            for dataset_name in missing_datasets[:]:
                try:
                    dataset_definition = self.get_definition(type='dataset', name=dataset_name)
                    raw_template = self.get_data_from_definition('dataset', dataset_definition)
                    if raw_template:
                        ds = self.qs.describe_dataset(raw_template.get('DataSetId'))
                        if isinstance(ds, Dataset) and ds.name == dataset_name:
                            missing_datasets.remove(dataset_name)
                            print(f"\n\tFound {dataset_name} as {raw_template.get('DataSetId')}")

                except FileNotFoundError:
                    logger.info(f'Definitions File for Dataset "{dataset_name}" not found')
                    pass
                except self.qs.client.exceptions.ResourceNotFoundException:
                    logger.info(f'Dataset "{dataset_name}" not found')
                    pass
                except self.qs.client.exceptions.AccessDeniedException:
                    logger.info(f'Access denied trying to find dataset "{dataset_name}"')
                    pass
                except Exception as e:
                    logger.debug(e, exc_info=True)
            print('complete')

        # If there still datasets missing try automatic creation
        if len(missing_datasets):
            missing_str = ', '.join(missing_datasets)
            print(f'\nThere are still {len(missing_datasets)} datasets missing: {missing_str}')
            for dataset_name in missing_datasets[:]:
                dataset_id = known_datasets.get(dataset_name)
                print(f'Creating dataset: {dataset_name}')
                try:
                    dataset_definition = self.get_definition("dataset", name=dataset_name)
                except Exception as e:
                    logger.critical('dashboard definition is broken, unable to proceed.')
                    logger.critical(f'dataset definition not found: {dataset_name}')
                    logger.critical(e, exc_info=True)
                    raise
                try:
                    if self.create_or_update_dataset(dataset_definition, dataset_id, recursive=recursive, update=update):
                        missing_datasets.remove(dataset_name)
                        print(f'Dataset "{dataset_name}" created')
                    else:
                        print(f'Dataset "{dataset_name}" creation failed, collect debug log for more info')
                except self.qs.client.exceptions.AccessDeniedException as e:
                    print(f'Unable to create dataset  "{dataset_name}", missing permissions')
                    logger.info(f'Unable to create dataset  "{dataset_name}", missing permissions')
                    logger.debug(e, exc_info=True)
                except Exception as e:
                    logger.debug(e, exc_info=True)
                    raise

        # Last chance to enter DataSetIds manually by user
        if len(missing_datasets):
            missing_str = '\n - '.join(missing_datasets)
            print(f'\nThere are still {len(missing_datasets)} datasets missing: \n - {missing_str}')
            print(f"\nCan't move forward without full list, please manually create datasets and provide DataSetIds")
            # Loop over the list unless we get it empty
            while len(missing_datasets):
                # Make a copy and then get an item from the list
                dataset_name = missing_datasets.copy().pop()
                _id = get_parameter(
                    param_name=f'{dataset_name}-dataset-id',
                    message=f'DataSetId/Arn for {dataset_name}'
                )
                id = _id.split('/')[-1]
                try:
                    _dataset = self.qs.describe_dataset(id)
                    if _dataset.name != dataset_name:
                        print(f"\tFound dataset with a different name: {_dataset.name}, please provide another one")
                        unset_parameter(f'{dataset_name}-dataset-id')
                        continue
                    self.qs._datasets.update({dataset_name: _dataset})
                    missing_datasets.remove(dataset_name)
                    print(f'\tFound valid "{_dataset.name}" dataset, using')
                    logger.info(f'\tFound valid "{_dataset.name}" ({_dataset.id}) dataset, using')
                except Exception as e:
                    logger.debug(e, exc_info=True)
                    print(f"\tProvided DataSetId '{id}' can't be found\n")
                    unset_parameter(f'{dataset_name}-dataset-id')
                    continue
            print('\n')

    def get_data_from_definition(self, asset_type, definition):
        """ Returns an json object for json resource file and a text for all other definitions
        """
        subfolder = {
            'dataset': 'datasets',
            'view': 'queries',
            'table': 'queries',
        }.get(asset_type)
        data = None
        file_name = definition.get('File')
        if file_name:
            text = resource_string(
                definition.get('providedBy'), f'data/{subfolder}/{file_name}'
            ).decode('utf-8')
            if file_name.endswith('.json') or file_name.endswith('.jsn'):
                data = json.loads(text)
            else:
                data = text
        elif definition.get('Data'):
            data = definition.get('Data')
        elif definition.get('data'):
            data = definition.get('data')
        if data is None:
            raise CidCritical(f"Error: definition is broken. Cannot find data for {repr(definition)}. Check resources file.")
        return data


    def create_or_update_dataset(self, dataset_definition: dict, dataset_id: str=None,recursive: bool=True, update: bool=False) -> bool:
        # Read dataset definition from template
        data = self.get_data_from_definition('dataset', dataset_definition)
        template = Template(json.dumps(data))
        cur_required = dataset_definition.get('dependsOn', dict()).get('cur')
        athena_datasource = None

        # Manage datasource
        # We must do it here. In case if dastasource is not defined by user, we can take it from dataset

        if get_parameters().get('quicksight-datasource-id'):
            # We have explicit choice of datasource
            datasource_id = get_parameters().get('quicksight-datasource-id')
            role_arn = get_parameters().get('quicksight-datasource-role-arn')
            try:
                athena_datasource = self.qs.describe_data_source(datasource_id)
            except self.qs.client.exceptions.ResourceNotFoundException:
                logger.info(f'DataSource {datasource_id} not found. Creating.')
                athena_datasource = self.qs.create_data_source(athena_workgroup=self.athena.WorkGroup, datasource_id=datasource_id, role_arn=role_arn)
            except self.qs.client.exceptions.AccessDeniedException:
                # We have access denied on DescribeDataSet but there can be PassDataSet 
                athena_datasource = Datasource(raw={
                    'AthenaParameters':{},
                    "Id": datasource_id,
                    "Arn": f"arn:aws:quicksight:{self.base.session.region_name}:{self.base.account_id}:datasource/{datasource_id}",
                })
            except Exception as exc:
                raise CidCritical(
                    f'quicksight-datasource-id={datasource_id} not found or not in a valid state. {exc}'
                )

        if not athena_datasource and not len(self.qs.athena_datasources):
            logger.info('No Athena datasources found, attempting to create one')
            role_arn = get_parameters().get('quicksight-datasource-role-arn')
            athena_datasource = self.qs.create_data_source(athena_workgroup=self.athena.WorkGroup, datasource_id='CID-CMD-Athena', role_arn=role_arn)

        if not athena_datasource:
            if not self.qs.athena_datasources:
                logger.info('No valid DataSources available, failing')
                print('No valid DataSources detected and unable to create one. Please create at least one DataSet manually in QuickSight and see why it fails.')
                # Not failing here to let views creation below
            else:
                # Datasources are not obvious for customer so we will try to do our best guess
                # - if there is just one? -> take that one
                # - if datasource is references in existing dataset? -> take that one
                # - if athena workgroup defined -> Try to find a dataset with this workgroup
                # - and if still nothing -> ask an expicit choice from the user
                pre_compiled_dataset = json.loads(template.safe_substitute())
                dataset_name = pre_compiled_dataset.get('Name')

                # let's find the schema/database and workgroup name
                schemas = []
                datasources = []
                if dataset_id:
                    schemas = self.qs.get_datasets(id=dataset_id)[0].schemas
                    datasources = self.qs.get_datasets(id=dataset_id)[0].datasources
                else: # try to find dataset and get athena database
                    found_datasets = self.qs.get_datasets(name=dataset_name)
                    if found_datasets:
                        schemas = list(set(sum([d.schemas for d in found_datasets], [])))
                        datasources = list(set(sum([d.datasources for d in found_datasets], [])))

                if len(schemas) == 1:
                    self.athena.DatabaseName = schemas[0]
                # else user will be suggested to choose database anyway

                if len(datasources) == 1 and datasources[0] in self.qs.athena_datasources:
                    athena_datasource = self.qs.get_datasources(id=datasources[0])[0]
                else:
                    #try to find a datasource with defined workgroup
                    workgroup = self.athena.WorkGroup
                    datasources_with_workgroup = self.qs.get_datasources(athena_workgroup_name=workgroup)
                    if len(datasources_with_workgroup) == 1:
                        athena_datasource = datasources_with_workgroup[0]
                    else:
                        #cannot find the right athena_datasource
                        logger.info('Multiple DataSources found.')
                        datasource_choices = {
                            f"{datasource.name} {datasource.id} (workgroup={datasource.AthenaParameters.get('WorkGroup')})": datasource.id
                            for datasource in datasources_with_workgroup
                        }
                        datasource_id = get_parameter(
                            param_name='quicksight-datasource-id',
                            message=f"Please choose DataSource (Choose the first one if not sure).",
                            choices=datasource_choices,
                        )
                        athena_datasource = self.qs.athena_datasources[datasource_id]
                        logger.info(f'Found {len(datasources)} Athena datasources, not using {athena_datasource.id}')
        if not get_parameters().get('athena-workgroup'):
            # set default workgroup from datasource if not provided via parameters
            if isinstance(athena_datasource, Datasource) and athena_datasource.AthenaParameters.get('WorkGroup', None):
                self.athena.WorkGroup = athena_datasource.AthenaParameters.get('WorkGroup')
            else:
                logger.debug('Athena_datasource is not defined. Will only create views')

        # Check for required views
        _views = dataset_definition.get('dependsOn', {}).get('views', [])
        required_views = [(self.cur.tableName if cur_required and name =='${cur_table_name}' else name) for name in _views]

        self.athena.discover_views(required_views)
        found_views = utils.intersection(required_views, self.athena._metadata.keys())
        missing_views = utils.difference(required_views, found_views)

        if recursive:
            print(f"Detected views: {', '.join(found_views)}")
            for view_name in found_views:
                if cur_required and view_name == self.cur.tableName:
                    logger.debug(f'Dependancy view {view_name} is a CUR. Skip.')
                    continue
                if view_name == 'account_map':
                    logger.debug(f'Dependancy view is {view_name}. Skip.')
                    continue
                self.create_or_update_view(view_name, recursive=recursive, update=update)

        # create missing views
        if len(missing_views):
            print(f"Missing views: {', '.join(missing_views)}")
            for view_name in missing_views:
                self.create_or_update_view(view_name, recursive=recursive, update=update)

        if not isinstance(athena_datasource, Datasource): return False
        # Proceed only if all the parameters are set
        columns_tpl = {
            'athena_datasource_arn': athena_datasource.arn,
            'athena_database_name': self.athena.DatabaseName,
            'cur_table_name': self.cur.tableName if cur_required else None
        }

        compiled_dataset = json.loads(template.safe_substitute(columns_tpl))
        if dataset_id:
            compiled_dataset.update({'DataSetId': dataset_id})

        found_dataset = self.qs.describe_dataset(compiled_dataset.get('DataSetId'))
        if isinstance(found_dataset, Dataset):
            update_dataset = False
            if update:
                update_dataset = True
            elif found_dataset.name != compiled_dataset.get('Name'):
                print(f"Dataset found with name {found_dataset.name}, but {compiled_dataset.get('Name')} expected. Updating.")
                update_dataset = True
            if update_dataset and get_parameters().get('on-drift', 'show').lower() != 'override' and isatty() and not cur_required:
                while True:
                    diff = self.qs.dataset_diff(found_dataset.raw, compiled_dataset)
                    if diff and diff['diff']:
                        cid_print(f'<BOLD>Found a difference between existing dataset <YELLOW>{found_dataset.name}<END> <BOLD>and the one we want to deploy. <END>')
                        cid_print(diff['printable'])
                        choice = get_parameter(
                            param_name='dataset-' + found_dataset.name.lower().replace(' ', '-') + '-override',
                            message=f'The existing dataset is different. Override?',
                            choices=['retry diff', 'proceed and override', 'keep existing', 'stop'],
                            default='retry diff'
                        )
                        if choice == 'retry diff':
                            unset_parameter('dataset-' + found_dataset.name.lower().replace(' ', '-') + '-override')
                            continue
                        elif choice == 'proceed and override':
                            update_dataset = True
                            break
                        elif choice == 'keep existing':
                            update_dataset = False
                            break
                        else:
                            raise CidCritical(f'User choice is not to update {found_dataset.name}.')
                    elif not diff:
                        if not get_parameter(
                            param_name=found_dataset.name.lower().replace(' ', '-') + '-override',
                            message=f'Cannot get sql diff for {found_dataset.name}. Continue?',
                            choices=['override', 'stop'],
                            default='override'
                            ) != 'override':
                            raise CidCritical(f'User choice is not to update {found_dataset.name}.')
                        update_dataset = True
                    break
            if update_dataset:
                self.qs.update_dataset(compiled_dataset)
            else:
                print(f'No update requested for dataset {compiled_dataset.get("DataSetId")} {compiled_dataset.get("Name")}={found_dataset.name} ')
        else:
            self.qs.create_dataset(compiled_dataset)

        return True


    def create_or_update_view(self, view_name: str, recursive: bool=True, update: bool=False) -> None:
        # For account mappings create a view using a special helper
        if view_name in self._visited_views: # avoid checking a views multiple times in one cid session
            return
        logger.info(f'Processing view: {view_name}')
        self._visited_views.append(view_name)

        if view_name in ['account_map', 'aws_accounts']:
            if view_name in self.athena._metadata.keys():
                print(f'Account map {view_name} exists. Skipping.')
            else:
                self.accountMap.create(view_name) #FIXME: add or_update
            return

        # Create a view
        logger.info(f'Getting view definition')
        view_definition = self.get_definition("view", name=view_name)
        if not view_definition and view_name in self.athena._metadata.keys():
            logger.info(f"Definition is unavailable but view exists: {view_name}, skipping")
            return
        logger.debug(f'View definition: {view_definition}')

        if recursive:
            dependency_views = view_definition.get('dependsOn', dict()).get('views', list())
            if 'cur' in dependency_views: dependency_views.remove('cur')
            # Discover dependency views (may not be discovered earlier)
            self.athena.discover_views(dependency_views)
            logger.info(f"Dependency views: {', '.join(dependency_views)}" if dependency_views else 'No dependency views')
            for dep_view_name in dependency_views:
                if dep_view_name not in self.athena._metadata.keys():
                    print(f'Missing dependency view: {dep_view_name}, creating')
                    logger.info(f'Missing dependency view: {dep_view_name}, creating')
                self.create_or_update_view(dep_view_name, recursive=recursive, update=update)
        view_query = self.get_view_query(view_name=view_name)
        logger.debug(f'view_query: {view_query}')
        if view_name in self.athena._metadata.keys():
            logger.debug(f'View "{view_name}" exists')
            if update:
                logger.info(f'Updating view: "{view_name}"')
                if view_definition.get('type') == 'Glue_Table':
                    print(f'Updating table {view_name}')
                    self.glue.create_or_update_table(view_name, view_query)
                else:
                    if 'CREATE OR REPLACE' in view_query.upper():
                        update_view = False
                        while get_parameters().get('on-drift', 'show').lower() != 'override' and isatty():
                            cid_print(f'Analysing view {view_name}')
                            diff = self.athena.get_view_diff(view_name, view_query)
                            if diff and diff['diff']:
                                cid_print(f'<BOLD>Found a difference between existing view <YELLOW>{view_name}<END> <BOLD>and the one we want to deploy. <END>')
                                cid_print(diff['printable'])
                                choice = get_parameter(
                                    param_name='view-' + view_name + '-override',
                                    message=f'The existing view is different. Override?',
                                    choices=['retry diff', 'proceed and override', 'keep existing', 'stop'],
                                    default='retry diff'
                                )
                                if choice == 'retry diff':
                                    unset_parameter('view-' + view_name + '-override')
                                    continue
                                elif choice == 'proceed and override':
                                    update_view = True
                                    break
                                elif choice == 'keep existing':
                                    update_view = False
                                    break
                                else:
                                    raise CidCritical(f'User choice is not to update {view_name}.')
                            elif not diff:
                                if not get_yesno_parameter(
                                    param_name='view-' + view_name + '-override',
                                    message=f'Cannot get sql diff for {view_name}. Continue?',
                                    default='yes'
                                    ):
                                    raise CidCritical(f'User choice is not to update {view_name}.')
                                update_view = True
                            break
                        if update_view:
                            print(f'Updating view: "{view_name}"')
                            self.athena.execute_query(view_query)
                    else:
                        print(f'View "{view_name}" is not compatible with update. Skipping.')
                assert self.athena.wait_for_view(view_name), f"Failed to update a view {view_name}"
                logger.info(f'View "{view_name}" updated')
            else:
                return
        else: # No found -> creation
            logger.info(f'Creating view: "{view_name}"')
            if view_definition.get('type') == 'Glue_Table':
                self.glue.create_or_update_table(view_name, view_query)
            else:
                self.athena.execute_query(view_query)
            assert self.athena.wait_for_view(view_name), f"Failed to create a view {view_name}"
            logger.info(f'View "{view_name}" created')


    def get_view_query(self, view_name: str) -> str:
        """ Returns a fully compiled AHQ """
        # View path
        view_definition = self.get_definition("view", name=view_name)
        cur_required = view_definition.get('dependsOn', dict()).get('cur')
        if cur_required and self.cur.hasSavingsPlans and self.cur.hasReservations and view_definition.get('spriFile'):
            view_definition['File'] = view_definition.get('spriFile')
        elif cur_required and self.cur.hasSavingsPlans and view_definition.get('spFile'):
            view_definition['File'] = view_definition.get('spFile')
        elif cur_required and self.cur.hasReservations and view_definition.get('riFile'):
            view_definition['File'] = view_definition.get('riFile')
        elif view_definition.get('File') or view_definition.get('Data') or view_definition.get('data'):
            pass
        else:
            logger.critical(f'\nCannot find view {view_name}. View information is incorrect, please check resources.yaml')
            raise Exception(f'\nCannot find view {view_name}')

        # Load TPL file
        template = Template(self.get_data_from_definition('view', view_definition)) 

        # Prepare template parameters
        columns_tpl = {
            'cur_table_name': self.cur.tableName if cur_required else None,
            'athenaTableName': view_name,
            'athena_database_name': self.athena.DatabaseName,
        }

        for k, v in view_definition.get('parameters', dict()).items():
            if isinstance(v, str):
                param = {k:v}
            elif isinstance(v, dict):
                value = v.get('value')
                while not value:
                    value = get_parameter(
                        param_name=f'view-{view_name}-{k}',
                        message=f"Required parameter: {k} ({v.get('description')})",
                        default=v.get('default'),
                        template_variables=dict(account_id=self.base.account_id),
                    )
                param = {k:value}
            else:
                raise CidCritical(f'Unknown parameter type for "{k}". Must be a string or a dict with value or with default key')
            # Add parameter
            columns_tpl.update(param)
        # Compile template
        compiled_query = template.safe_substitute(columns_tpl)

        return compiled_query

    @command
    def csv2view(self, **kwargs):
        """CSV 2 SQL"""
        input_file = get_parameter('input', message='Enter csv filename')
        file_name = os.path.splitext(os.path.split(input_file)[-1])[0]
        name = get_parameter('name', message='Enter view name', default=file_name)
        csv2view(input_file, name)

    @command
    def map(self, **kwargs):
        """Create account mapping Athena views"""
        for v in ['account_map', 'aws_accounts']:
            self.accountMap.create(v)
<|MERGE_RESOLUTION|>--- conflicted
+++ resolved
@@ -347,12 +347,10 @@
         if recursive:
             self.create_datasets(required_datasets_names, dashboard_datasets, recursive=recursive, update=update)
 
-
         # Find datasets for template or defintion
         if not dashboard_definition.get('datasets'):
             dashboard_definition['datasets'] = {}
         for dataset_name in required_datasets:
-<<<<<<< HEAD
             # First try to find the dataset with the id
             dataset = self.qs.describe_dataset(id=dataset_name)
             if dataset:
@@ -388,33 +386,6 @@
   
         logger.debug(f"datasets: {dashboard_definition['datasets']}")
         #FIXME: this code looks absolete
-=======
-            # Search dataset by name.
-            # This is not ideal as there can be several with the same name,
-            # but if dataset is created manually we cannot use id.
-            for ds in self.qs.datasets.values():
-                if not isinstance(ds, Dataset) or ds.name != dataset_name:
-                    continue
-
-                # check fields to make sure they match
-                dataset_fields = {col.get('Name'): col.get('Type') for col in ds.columns}
-                required_fileds = {col.get('Name'): col.get('DataType') for col in source_template.datasets.get(dataset_name)}
-                unmatched = {}
-                for k,v in required_fileds.items():
-                    if k not in dataset_fields or dataset_fields[k] != v:
-                        unmatched.update({k: {'expected': v, 'found': dataset_fields.get(k)}})
-                if unmatched:
-                    logger.warning(f'Dataset "{dataset_name}" ({ds.id}) is missing required fields. {(unmatched)}')
-                    continue
-
-                print(f'Using dataset {dataset_name}: {ds.id}')
-                dashboard_definition.get('datasets').update({dataset_name: ds.arn})
-                break
-            else:
-                raise CidCritical(f'Dataset "{dataset_name}" is not found OR ther is missmathc in fields. Check log.')
-
-
->>>>>>> 80b78ccc
         kwargs = dict()
         local_overrides = f'work/{self.base.account_id}/{dashboard_id}.json'
         logger.info(f'Looking for local overrides file "{local_overrides}"...')
