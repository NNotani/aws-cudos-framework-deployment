--- conflicted
+++ resolved
@@ -1125,19 +1125,12 @@
                         )
                         athena_datasource = self.qs.athena_datasources[datasource_id]
                         logger.info(f'Found {len(datasources)} Athena datasources, not using {athena_datasource.id}')
-<<<<<<< HEAD
-        if isinstance(athena_datasource, Datasource) and athena_datasource.AthenaParameters.get('WorkGroup', None):
-            self.athena.WorkGroup = athena_datasource.AthenaParameters.get('WorkGroup')
-        else:
-            logger.debug('Athena_datasource is not defined. Will only create views')
-=======
         if not get_parameters().get('athena-workgroup'):
             # set default workgroup from datasource if not provided via parameters
             if isinstance(athena_datasource, Datasource) and athena_datasource.AthenaParameters.get('WorkGroup', None):
                 self.athena.WorkGroup = athena_datasource.AthenaParameters.get('WorkGroup')
             else:
                 logger.debug('Athena_datasource is not defined. Will only create views')
->>>>>>> 2c4837be
 
         # Check for required views
         _views = dataset_definition.get('dependsOn', {}).get('views', [])
