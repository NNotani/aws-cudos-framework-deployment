--- conflicted
+++ resolved
@@ -17,11 +17,7 @@
 from cid import utils
 from cid.base import CidBase
 from cid.plugin import Plugin
-<<<<<<< HEAD
-from cid.utils import get_parameter, get_parameters, unset_parameter, set_parameters
-=======
 from cid.utils import get_parameter, get_parameters, set_parameters, unset_parameter
->>>>>>> 8b23e664
 from cid.helpers.account_map import AccountMap
 from cid.helpers import Athena, CUR, Glue, QuickSight, Dashboard, Dataset, Datasource
 from cid._version import __version__
@@ -543,6 +539,8 @@
     @command
     def share(self, dashboard_id, **kwargs):
         """Share resources (QuickSight datasets, dashboards)"""
+
+        self.load_resources()
 
         if not dashboard_id:
             if not self.qs.dashboards:
@@ -704,7 +702,6 @@
 
             print(f'Sharing complete')
 
-
     @command
     def update(self, dashboard_id, recursive=False, force=False, **kwargs):
         """Update Dashboard
