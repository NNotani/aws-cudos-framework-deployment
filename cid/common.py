import os
import sys
import json
import logging
import functools
from pathlib import Path
from string import Template
from typing import Dict
from pkg_resources import resource_string

if sys.version_info < (3, 8):
    from importlib_metadata import entry_points
else:
    from importlib.metadata import entry_points

import yaml
import click
import requests
from deepmerge import always_merger
from botocore.exceptions import ClientError, NoCredentialsError, CredentialRetrievalError


from cid import utils
from cid.base import CidBase
from cid.plugin import Plugin
from cid.utils import get_parameter, get_parameters, set_parameters, unset_parameter, get_yesno_parameter, cid_print, isatty
from cid.helpers.account_map import AccountMap
from cid.helpers import Athena, CUR, Glue, QuickSight, Dashboard, Dataset, Datasource, csv2view
from cid.helpers.quicksight.template import Template as CidQsTemplate
from cid._version import __version__
from cid.export import export_analysis
from cid.logger import set_cid_logger
from cid.exceptions import CidError, CidCritical

logger = logging.getLogger(__name__)

class Cid():

    def __init__(self, **kwargs) -> None:
        self.base: CidBase = None
        # Defined resources
        self.resources = dict()
        self.dashboards = dict()
        self.plugins = self.__loadPlugins()
        self._clients = dict()
        self._visited_views = [] # Views updated in the current session
        self.qs_url = 'https://{region}.quicksight.aws.amazon.com/sn/dashboards/{dashboard_id}'
        self.all_yes = kwargs.get('yes')
        self.verbose = kwargs.get('verbose')
        set_parameters(kwargs, self.all_yes)
        self._logger = None

    def aws_login(self):
        params = {
            'profile_name': None,
            'region_name': None,
            'aws_access_key_id': None,
            'aws_secret_access_key': None,
            'aws_session_token': None
        }
        for key in params.keys():
            value = get_parameters().get(key.replace('_', '-'))
            if  value != None:
                params[key] = value

        print('Checking AWS environment...')
        try:
            self.base = CidBase(session=utils.get_boto_session(**params))
            if self.base.session.profile_name:
                print(f'\tprofile name: {self.base.session.profile_name}')
                logger.info(f'AWS profile name: {self.base.session.profile_name}')
            self.qs_url_params = {
                'account_id': self.base.account_id,
                'region': self.base.session.region_name
            }
        except (NoCredentialsError, CredentialRetrievalError):
            raise CidCritical('Error: Not authenticated, please check AWS credentials')
        except ClientError as e:
            raise CidCritical(f'ClientError: {e}')
        print(f'\taccountId: {self.base.account_id}\n\tAWS userId: {self.base.username}')
        logger.info(f'AWS accountId: {self.base.account_id}')
        logger.info(f'AWS userId: {self.base.username}')
        print('\tRegion: {}'.format(self.base.session.region_name))
        logger.info(f'AWS region: {self.base.session.region_name}')
        print('\n')

    @property
    def qs(self) -> QuickSight:
        if not self._clients.get('quicksight'):
            self._clients.update({
                'quicksight': QuickSight(self.base.session, resources=self.resources)
            })
        return self._clients.get('quicksight')

    @property
    def athena(self) -> Athena:
        if not self._clients.get('athena'):
            self._clients.update({
                'athena': Athena(self.base.session, resources=self.resources)
            })
        return self._clients.get('athena')

    @property
    def glue(self) -> Glue:
        if not self._clients.get('glue'):
            self._clients.update({
                'glue': Glue(self.base.session)
            })
        return self._clients.get('glue')

    @property
    def cur(self) -> CUR:
        if not self._clients.get('cur'):
            _cur = CUR(self.base.session)
            _cur.athena = self.athena
            print('Checking if CUR is enabled and available...')

            if not _cur.configured:
                raise CidCritical("Error: please ensure CUR is enabled, if yes allow it some time to propagate")

            print(f'\tAthena table: {_cur.tableName}')
            print(f"\tResource IDs: {'yes' if _cur.hasResourceIDs else 'no'}")
            if not _cur.hasResourceIDs:
                raise CidCritical("Error: CUR has to be created with Resource IDs")
            print(f"\tSavingsPlans: {'yes' if _cur.hasSavingsPlans else 'no'}")
            print(f"\tReserved Instances: {'yes' if _cur.hasReservations else 'no'}")
            print('\n')
            self._clients.update({
                'cur': _cur
            })
        return self._clients.get('cur')

    @property
    def accountMap(self) -> AccountMap:
        if not self._clients.get('accountMap'):
            _account_map = AccountMap(self.base.session)
            _account_map.athena = self.athena
            _account_map.cur = self.cur

            self._clients.update({
                'accountMap': _account_map
            })
        return self._clients.get('accountMap')

    def command(func):
        ''' a decorator that ensure that we logged in to AWS acc, and loaded additional resource files
        '''
        @functools.wraps(func)
        def wrap(self, *args, **kwargs):
            self.all_yes = self.all_yes or kwargs.get('yes') # Flag params need special treatment
            if kwargs.get('verbose'): # Count params need special treatment
                self.verbose = self.verbose + kwargs.get('verbose')
            set_parameters(kwargs, all_yes=self.all_yes)
            logger.debug(json.dumps(get_parameters()))
            if not self._logger:
                self._logger = set_cid_logger(
                    verbosity=self.verbose,
                    log_filename=get_parameters().get('log_filename', 'cid.log')
                )
                logger.info(f'Initializing CID {__version__} for {func.__name__}')
            if not self.base:
                self.aws_login()
            self.load_resources()
            return func(self, *args, **kwargs)
        return wrap

    def __loadPlugins(self) -> dict:
        try:
            _entry_points = entry_points().get('cid.plugins')
        except: # fallback for python version more than 3.7.x AND still less then 3.8
            _entry_points = [ep for ep in entry_points() if ep.group == 'cid.plugins']

        plugins = dict()
        print('Loading plugins...')
        logger.info(f'Located {len(_entry_points)} plugin(s)')
        for ep in _entry_points:
            if ep.value in plugins.keys():
                logger.info(f'Plugin {ep.value} already loaded, skipping')
                continue
            logger.info(f'Loading plugin: {ep.name} ({ep.value})')
            plugin = Plugin(ep.value)
            print(f"\t{ep.name} loaded")
            plugins.update({ep.value: plugin})
            try:
                self.resources = always_merger.merge(
                    self.resources, plugin.provides())
            except AttributeError:
                pass
        print('\n')
        logger.info('Finished loading plugins')
        return plugins

    def getPlugin(self, plugin) -> dict:
        return self.plugins.get(plugin)


    def get_definition(self, type: str, name: str=None, id: str=None) -> dict:
        """ return resource definition that matches parameters """
        if type not in ['dashboard', 'dataset', 'view']:
            print(f'Error: {type} is not a valid type')
            raise ValueError(f'{type} is not a valid definition type')
        if type in  ['dataset', 'view'] and name:
            return self.resources.get(f'{type}s').get(name)
        elif type in ['dashboard']:
            for definition in self.resources.get(f'{type}s').values():
                if name is not None and definition.get('name') != name:
                    continue
                if id is not None and definition.get('dashboardId') != id:
                    continue
                return definition
        return None


    @command
    def export(self, **kwargs):
        export_analysis(self.qs, self.athena)

    def track(self, action, dashboard_id):
        """ Send dashboard_id and account_id to adoption tracker """
        method = {'created':'PUT', 'updated':'PATCH', 'deleted': 'DELETE'}.get(action, None)
        if not method:
            logger.debug(f"This will not fail the deployment. Logging action {action} is not supported. This issue will be ignored")
            return
        endpoint = 'https://okakvoavfg.execute-api.eu-west-1.amazonaws.com/'
        payload = {
            'dashboard_id': dashboard_id,
            'account_id': self.base.account_id,
            action + '_via': 'Lambda' if os.environ.get('AWS_EXECUTION_ENV', '').startswith('AWS_Lambda') else 'CID',
        }
        try:
            res = requests.request(
                method=method,
                url=endpoint,
                data=json.dumps(payload),
                headers={'Content-Type': 'application/json'}
            )
            if res.status_code != 200:
                logger.debug(f"This will not fail the deployment. There has been an issue logging action {action}  for dashboard {dashboard_id} and account {self.base.account_id}, server did not respond with a 200 response,actual  status: {res.status_code}, response data {res.text}. This issue will be ignored")
        except Exception as e:
            logger.debug(f"Issue logging action {action}  for dashboard {dashboard_id} , due to a urllib3 exception {str(e)} . This issue will be ignored")


    def load_resources(self):
        ''' load additional resources from command line parameters
        '''
        if get_parameters().get('resources'):
            source = get_parameters().get('resources')
            logging.info(f'Loading resources from {source}')
            resources = {}
            try:
                if source.startswith('https://'):
                    resp = requests.get(source, timeout=10)
                    assert resp.status_code in [200, 201], f'Error {resp.status_code} while loading url. {resp.text}'
                    resources = yaml.safe_load(resp.text)
                else:
                    with open(source, encoding='utf-8') as file_:
                        resources = yaml.safe_load(file_)
            except Exception as exc:
                raise CidCritical(f'Failed to load resources from {source}: {type(exc)} {exc}')
            self.resources = always_merger.merge(self.resources, resources)


    def get_template_parameters(self, parameters: dict, param_prefix: str=''):
        """ Get template parameters. """
        params = {}
        for key, value in parameters.items():
            if isinstance(value, str):
                params[key] = value
            elif isinstance(value, dict) and value.get('type') == 'cur.tag_and_cost_category_fields':
                params[key] = get_parameter(
                    param_name=param_prefix + key,
                    message=f"Required parameter: {key} ({value.get('description')})",
                    choices=self.cur.tag_and_cost_category_fields + ["'none'"],
                )
            elif isinstance(value, dict):
                params[key] = value.get('value')
                while not params[key]:
                    params[key] = get_parameter(
                        param_name=key,
                        message=f"Required parameter: {key} ({value.get('description')})",
                        default=value.get('default'),
                        template_variables=dict(account_id=self.base.account_id),
                    )
            else:
                raise CidCritical(f'Unknown parameter type for "{key}". Must be a string or a dict with value or with default key')
        return params


    @command
    def deploy(self, dashboard_id: str=None, recursive=True, update=False, **kwargs):
        """ Deploy Dashboard Command"""
        self._deploy(dashboard_id, recursive, update, **kwargs)


    def _deploy(self, dashboard_id: str=None, recursive=True, update=False, **kwargs):
        """ Deploy Dashboard """

        self.qs.ensure_subscription()

        if dashboard_id is None:
            dashboard_id = get_parameter(
                param_name='dashboard-id',
                message="Please select dashboard to install",
                choices={
                   f"[{dashboard.get('dashboardId')}] {dashboard.get('name')}" : dashboard.get('dashboardId')
                   for k, dashboard in self.resources.get('dashboards').items()
                },
            )
        if not dashboard_id:
            print('No dashboard selected')
            return

        # Get selected dashboard definition
        dashboard_definition = self.get_definition("dashboard", id=dashboard_id)
        dashboard = None
        try:
            dashboard = self.qs.discover_dashboard(dashboardId=dashboard_id)
        except CidCritical:
            pass 
        
        if not dashboard_definition:
            if isinstance(dashboard, Dashboard):
                dashboard_definition = dashboard.definition
            else:
                raise ValueError(f'Cannot find dashboard with id={dashboard_id} in resources file.')

        required_datasets_names = dashboard_definition.get('dependsOn', dict()).get('datasets', list())

        dashboard_datasets = dashboard.datasets if dashboard else {}

        for name, id in dashboard_datasets.items():
            if id not in self.qs.datasets:
                logger.info(f'Removing unknown dataset "{name}" ({id}) from dashboard {dashboard_id}')
                del dashboard_datasets[name]

        compatible = True
        if dashboard_definition.get('templateId'):
            # Get QuickSight template details
            try:
                source_template = self.qs.describe_template(
                    template_id=dashboard_definition.get('templateId'),
                    account_id=dashboard_definition.get('sourceAccountId'),
                    region=dashboard_definition.get('region', 'us-east-1')
                )
            except CidError as exc:
                raise CidCritical(exc) # Cannot proceed without a valid template
            dashboard_definition['sourceTemplate'] = source_template
            print(f'\nLatest template: {source_template.arn}/version/{source_template.version}')
            compatible = self.check_dashboard_version_compatibility(dashboard_id)
        elif dashboard_definition.get('data'):
            data = dashboard_definition.get('data')
<<<<<<< HEAD
            params = self.get_template_parameters(dashboard_definition.get('parameters', dict()))
            if isinstance(data, dict):
                #TODO: need to apply template to data structure as well
                data = yaml.safe_dump(data)
            if isinstance(data, str):
                data = Template(data).safe_substitute(always_merger.merge(get_parameters(), params))
=======
            if isinstance(data, dict):
                data = yaml.safe_dump(data)
            if isinstance(data, str):
                data = Template(data).safe_substitute(get_parameters())
>>>>>>> ce328658
            dashboard_definition['definition'] = yaml.safe_load(data)
        elif dashboard_definition.get('file'):
            raise NotImplementedError('File option is not implemented')
        else:
            raise CidCritical('Definition of dashboard resource must contain data or template_id')


        if not recursive and compatible == False:
            if get_parameter(
                param_name=f'confirm-recursive',
                message=f'This is a major update and require recursive action. This could lead to the loss of dataset customization. Continue anyway?',
                choices=['yes', 'no'],
                default='yes') != 'yes':
                return
            logger.info("Swich to recursive mode")
            recursive = True

        if recursive:
            self.create_datasets(required_datasets_names, dashboard_datasets, recursive=recursive, update=update)

        # Find datasets for template or defintion
        if not dashboard_definition.get('datasets'):
            dashboard_definition['datasets'] = {}

        for dataset_name in required_datasets_names:
            # First try to find the dataset with the id
            dataset = self.qs.describe_dataset(id=dataset_name)
            if isinstance(dataset, Dataset):
                logger.debug(f'Found dataset {dataset_name} with id match = {ds.arn}')
                dashboard_definition['datasets'][dataset_name] = dataset.arn

            else:
                # Then search dataset by name.
                # This is not ideal as there can be several with the same name,
                # but if dataset is created manually we cannot use id.
                matching_datasets = []
                for ds in self.qs.datasets.values():
                    if not isinstance(ds, Dataset) or ds.name != dataset_name:
                        continue
                    if dashboard_definition.get('templateId'):
                        # For templates we can additionaly verify dataset fields
                        dataset_fields = {col.get('Name'): col.get('Type') for col in ds.columns}
                        required_fileds = {col.get('Name'): col.get('DataType') for col in source_template.datasets.get(dataset_name)}
                        unmatched = {}
<<<<<<< HEAD
                        for k,v in required_fileds.items():
=======
                        for k, v in required_fileds.items():
>>>>>>> ce328658
                            if k not in dataset_fields or dataset_fields[k] != v:
                                unmatched.update({k: {'expected': v, 'found': dataset_fields.get(k)}})
                        logger.debug(f'unmatched_fields={unmatched}')
                        if unmatched:
                            logger.warning(f'Found Dataset "{dataset_name}" ({ds.id}) but it is missing required fields. {(unmatched)}')
<<<<<<< HEAD
                        matching_datasets.append(ds)
                    else:
                        # for definitions datasets we do not have any possibilty to check if dataset with a given name matches
                        matching_datasets.append(ds)
                        break

                if not matching_datasets:
                    logger.warning(f'Dataset {dataset_name} is not found')
                    raise CidCritical(f'Dataset "{dataset_name}" ({ds.id}) is missing required fields. {(unmatched)}')
=======
                        else:
                            matching_datasets.append(ds)
                    else:
                        # for definitions datasets we do not have any possibilty to check if dataset with a given name matches
                        matching_datasets.append(ds)

                if not matching_datasets:
                    reco = ''
                    logger.warning(f'Dataset {dataset_name} is not found')
                    if exec_env()['shell'] == 'lambda':
                        # We are in lambda
                        reco = 'You can try deleting existing dataset and re-run.'
                    else:
                        # We are in command line mode
                        reco = 'Please retry with --update "yes" --force --recursive flags.'
                    raise CidCritical(f'Failed to find a Dataset "{dataset_name}" with required fields. ' + reco)
>>>>>>> ce328658
                elif len(matching_datasets) >= 1:
                    if len(matching_datasets) > 1:
                        # FIXME: propose a choice?
                        logger.warning(
                            f'Found {len(matching_datasets)} Datasets found with name "{dataset_name}":'
                            f' {str([ds.id for ds in matching_datasets])}'
                        )
                    ds = matching_datasets[0]
                    print(f'Using dataset {dataset_name}: {ds.id}')
                    dashboard_definition['datasets'][dataset_name] = ds.arn

        logger.debug(f"datasets: {dashboard_definition['datasets']}")
        #FIXME: this code looks absolete
        kwargs = dict()
        local_overrides = f'work/{self.base.account_id}/{dashboard_id}.json'
        logger.info(f'Looking for local overrides file "{local_overrides}"...')
        try:
            with open(local_overrides, 'r', encoding='utf-8') as r:
                try:
                    print('found')
                    if click.confirm(f'Use local overrides from {local_overrides}?'):
                        kwargs = json.load(r)
                        print('loaded')
                except Exception as e:
                    # Catch exception and dump a reason
                    click.echo('failed to load, dumping error message')
                    print(json.dumps(e, indent=4, sort_keys=True, default=str))
        except FileNotFoundError:
            logger.info('local overrides file not found')

        _url = self.qs_url.format(dashboard_id=dashboard_id, **self.qs_url_params)

        dashboard = self.qs.describe_dashboard(DashboardId=dashboard_id)
        if isinstance(dashboard, Dashboard):
            if update:
                return self.update_dashboard(dashboard_id, dashboard_definition)
            else:
                print(f'Dashboard {dashboard_id} exists. See {_url}')
                return dashboard_id

        print(f'Deploying dashboard {dashboard_id}')
        try:
            dashboard = self.qs.create_dashboard(dashboard_definition, **kwargs)
            print(f"\n#######\n####### Congratulations!\n####### {dashboard_definition.get('name')} is available at: {_url}\n#######")
            self.track('created', dashboard_id)
        except self.qs.client.exceptions.ResourceExistsException:
            print('error, already exists')
            print(f"#######\n####### {dashboard_definition.get('name')} is available at: {_url}\n#######")
        except Exception as e:
            # Catch exception and dump a reason
            logger.debug(e, exc_info=True)
            print(f'failed with an error message: {e}')
            self.delete(dashboard_id)
            raise CidCritical(f'Deploy failed: {e}')

        if get_yesno_parameter(
                param_name=f'share-with-account',
                message=f'Share this dashboard with everyone in the account?',
                default='yes'):
            set_parameters({'share-method': 'account'})
            self.share(dashboard_id)

        return dashboard_id


    @command
    def open(self, dashboard_id, **kwargs):
        """Open QuickSight dashboard in browser"""

        aws_execution_env = os.environ.get('AWS_EXECUTION_ENV', '')
        if  aws_execution_env == 'CloudShell' or aws_execution_env.startswith('AWS_Lambda'):
            print(f"Operation is not supported in {aws_execution_env}")
            return dashboard_id
        if not dashboard_id:
            dashboard_id = self.qs.select_dashboard(force=True)

        dashboard = self.qs.discover_dashboard(dashboardId=dashboard_id)

        click.echo('Getting dashboard status...', nl=False)
        if dashboard is not None:
            if dashboard.version.get('Status') not in ['CREATION_SUCCESSFUL']:
                print(json.dumps(dashboard.version.get('Errors'),
                      indent=4, sort_keys=True, default=str))
                click.echo(
                    f'\nDashboard is unhealthy, please check errors above.')
            click.echo('healthy, opening...')
            click.launch(self.qs_url.format(dashboard_id=dashboard_id, **self.qs_url_params))
        else:
            click.echo('not deployed.')

        return dashboard_id

    @command
    def status(self, dashboard_id, **kwargs):
        """Check QuickSight dashboard status"""

        if not dashboard_id:
            if not self.qs.dashboards:
                print('No deployed dashboards found')
                return
            dashboard_id = self.qs.select_dashboard(force=True)
            if not dashboard_id:
                print('No dashboard selected')
                return
            dashboard = self.qs.discover_dashboard(dashboardId=dashboard_id)
        else:
            dashboard = self.qs.discover_dashboard(dashboardId=dashboard_id)

        if dashboard is not None:
            dashboard.display_status()
            dashboard.display_url(self.qs_url, **self.qs_url_params)
        else:
            click.echo('not deployed.')

    @command
    def delete(self, dashboard_id, **kwargs):
        """Delete QuickSight dashboard"""

        if not dashboard_id:
            if not self.qs.dashboards:
                print('No deployed dashboards')
                return
            dashboard_id = self.qs.select_dashboard(force=True)
            if not dashboard_id:
                return

        if self.qs.dashboards and dashboard_id in self.qs.dashboards:
            datasets = self.qs.discover_dashboard(dashboardId=dashboard_id).datasets # save for later
        else:
            dashboard_definition = self.get_definition("dashboard", id=dashboard_id)
            datasets = {d: None for d in (dashboard_definition or {}).get('dependsOn', {}).get('datasets', [])}

        try:
            # Execute query
            click.echo('Deleting dashboard...', nl=False)
            self.qs.delete_dashboard(dashboard_id=dashboard_id)
            print(f'Dashboard {dashboard_id} deleted')
            self.track('deleted', dashboard_id)
        except self.qs.client.exceptions.ResourceNotFoundException:
            print('not found')
        except Exception as e:
            # Catch exception and dump a reason
            logger.debug(e, exc_info=True)
            print(f'failed with an error message: {e}')
            return dashboard_id

        print('Processing dependencies')
        for dataset_name, dataset_id in datasets.items():
            self.delete_dataset(name=dataset_name, id=dataset_id)

        return dashboard_id

    def delete_dataset(self, name: str, id: str=None):
        if name not in self.resources['datasets']:
            logger.info(f'Dataset {name} is not managed by CID. Skipping.')
            print(f'Dataset {name} is not managed by CID. Skipping.')
            return False
        for dataset in list(self.qs._datasets.values()) if self.qs._datasets else []:
            if dataset.id == id or dataset.name == name:
                # Check if dataset is used in some other dashboard
                for dashboard in (self.qs.dashboards or {}).values():
                    if dataset.id in dashboard.datasets.values():
                        logger.info(f'Dataset {dataset.name} ({dataset.id}) is still used by dashboard "{dashboard.id}". Skipping.')
                        print      (f'Dataset {dataset.name} ({dataset.id}) is still used by dashboard "{dashboard.id}". Skipping.')
                        return False
                else: #not used

                    # try to get the database name from the dataset (might need this for later)
                    schema = next(iter(dataset.schemas), None) # FIXME: manage choice if multiple data sources
                    if schema:
                        self.athena.DatabaseName = schema

                    if get_parameter(
                        param_name=f'confirm-{dataset.name}',
                        message=f'Delete QuickSight Dataset {dataset.name}?',
                        choices=['yes', 'no'],
                        default='no') == 'yes':
                        print(f'Deleting dataset {dataset.name} ({dataset.id})')
                        self.qs.delete_dataset(dataset.id)
                    else:
                        logger.info(f'Skipping dataset {dataset.name}')
                        print      (f'Skipping dataset {dataset.name}')
                        return False
                if not dataset.datasources:
                    continue
                datasources = dataset.datasources
                athena_datasource = self.qs.datasources.get(datasources[0])
                if athena_datasource and not get_parameters().get('athena-workgroup'):
                    self.athena.WorkGroup = athena_datasource.AthenaParameters.get('WorkGroup')
                    break
                logger.debug(f'Cannot find QuickSight DataSource {datasources[0]}. So cannot define Athena WorkGroup')
                continue
        else:
            logger.info(f'Dataset not found for deletion: {name} ({id})')
        for view_name in list(set(self.resources['datasets'][name].get('dependsOn', {}).get('views', []))):
            self.delete_view(view_name)
        return True

    def delete_view(self, view_name):
        if view_name not in self.resources['views']:
            logger.info(f'View {view_name} is not managed by CID. Skipping.')
            return False
        logger.info(f'Deleting view "{view_name}"')
        definition = self.get_definition("view", name=view_name)
        if not definition:
            logger.info(f'Definition not found for view: "{view_name}"')
            return False

        for dashboard in (self.qs.dashboards or {}).values():
            if view_name in dashboard.views:
                print(f'View {view_name} is used by dashboard "{dashboard.id}". Skipping')
                return False

        self.athena.discover_views([view_name])
        if view_name not in self.athena._metadata.keys():
            print(f'Table for deletion not found: {view_name}')
        else:
            if definition.get('type', '') == 'Glue_Table':
                print(f'Deleting table: {view_name}')
                self.athena.delete_table(view_name)
            else:
                print(f'Deleting view:  {view_name}')
                self.athena.delete_view(view_name)

        # manage dependancies
        for dependancy_view in list(set(definition.get('dependsOn', {}).get('views', []))):
            self.delete_view(dependancy_view)

        return True

    @command
    def cleanup(self, **kwargs):
        """Delete unused resources (QuickSight datasets, Athena views)"""

        self.qs.discover_dashboards()
        self.qs.discover_datasets()
        used_datasets = [x for v in self.qs.dashboards.values() for x in v.datasets.values() ]
        for v in list(self.qs._datasets.values()):
            if v.arn not in used_datasets and click.confirm(f'Delete unused dataset {v.name}?'):
                logger.info(f'Deleting dataset {v.name} ({v.arn})')
                self.qs.delete_dataset(v.id)
                logger.info(f'Deleted dataset {v.name} ({v.arn})')
                print(f'Deleted dataset {v.name} ({v.arn})')
            else:
                print(f'Dataset {v.name} ({v.arn}) is in use')


    @command
    def share(self, dashboard_id, **kwargs):
        """Share resources (QuickSight datasets, dashboards)"""
        self._share(dashboard_id, **kwargs)


    def _share(self, dashboard_id, **kwargs):
        """Share resources (QuickSight datasets, dashboards)"""

        if not dashboard_id:
            if not self.qs.dashboards:
                print('No deployed dashboards found')
                return
            dashboard_id = self.qs.select_dashboard(force=True)
            if not dashboard_id:
                return
        else:
            # Describe dashboard by the ID given, no discovery
            self.qs.discover_dashboard(dashboardId=dashboard_id)

        dashboard = self.qs.discover_dashboard(dashboardId=dashboard_id)

        if dashboard is None:
            print('not deployed.')
            return

        share_methods = {
            'Shared Folder (except datasource)': 'folder',
            'Specific User only': 'user',
            'Everyone in this account': 'account',
        }
        share_method = get_parameter(
            param_name='share-method',
            message="Please select sharing method",
            choices=share_methods,
        )
        if share_method == 'folder':
            folder = None
            folder_methods = {
                'Select Existing folder': 'existing',
                'Create New folder': 'new'
            }
            folder_method = get_parameter(
                param_name='folder-method',
                message="Please select folder method",
                choices=folder_methods,
            )
            if folder_method == 'existing':
                try:
                    folder = self.qs.select_folder()
                except self.qs.client.exceptions.AccessDeniedException:
                    # If user is not allowed to select folder, prompt for it
                    print('\nYou are not allowed to select folder, please enter folder ID')
                    while not folder:
                        folder_id = get_parameter(
                            param_name='folder-id',
                            message='Please enter the folder Id to use'
                        )
                        folder = self.qs.describe_folder(folder_id)
                    print(f'Selected folder {folder.get("Name")} ({folder.get("FolderId")})')
            elif folder_method == 'new' or not folder:
                # If user is allowed to select folder, but there is no folder exists, prompt to create one
                if folder_method != 'new':
                    print("No folders found, creating one...")
                while not folder:
                    try:
                        folder_name = get_parameter(
                            param_name='folder-name',
                            message='Please enter the folder name to create'
                        )
                        folder_permissions_tpl = Template(resource_string(
                            package_or_requirement='cid.builtin.core',
                            resource_name=f'data/permissions/folder_permissions.json',
                        ).decode('utf-8'))
                        columns_tpl = {
                            'PrincipalArn': self.qs.get_principal_arn()
                        }
                        folder_permissions = json.loads(folder_permissions_tpl.safe_substitute(columns_tpl))
                        folder = self.qs.create_folder(folder_name, **folder_permissions)
                    except self.qs.client.exceptions.AccessDeniedException:
                        raise CidError('You are not allowed to create folder, unable to proceed')

            self.qs.create_folder_membership(folder.get('FolderId'), dashboard.id, 'DASHBOARD')
            for _id in dashboard.datasets.values():
                self.qs.create_folder_membership(folder.get('FolderId'), _id, 'DATASET')
            print(f'Sharing complete')
        elif share_method in ['account', 'user']:
            if share_method == 'account':
                principal_arn = f"arn:aws:quicksight:{self.qs.identityRegion}:{self.qs.account_id}:namespace/default"
                template_filename = 'data/permissions/dashboard_permissions_namespace.json'
            elif share_method == 'user':
                template_filename = 'data/permissions/dashboard_permissions.json'
                user = self.qs.select_user()
                while not user:
                    user_name = get_parameter(
                        param_name='quicksight-user',
                        message='Please enter the user name to share with'
                    )
                    user = self.qs.describe_user(user_name)
                    if not user:
                        print(f'QuickSight user {user_name} was not found')
                        unset_parameter('quicksight-user')
                principal_arn = user.get('Arn')

            # Update Dashboard permissions
            columns_tpl = {
                'PrincipalArn': principal_arn
            }
            dashboard_permissions_tpl = Template(resource_string(
                package_or_requirement='cid.builtin.core',
                resource_name=template_filename,
            ).decode('utf-8'))
            dashboard_permissions = json.loads(dashboard_permissions_tpl.safe_substitute(columns_tpl))
            dashboard_params = {
                "GrantPermissions": [
                    dashboard_permissions
                ]
            }
            if share_method == 'account':
                dashboard_params.update({
                    "GrantLinkPermissions": [
                        dashboard_permissions
                    ]
                })

            logger.info(f'Sharing dashboard {dashboard.name} ({dashboard.id})')
            try:
                self.qs.update_dashboard_permissions(DashboardId=dashboard.id, **dashboard_params)
                logger.info(f'Shared dashboard {dashboard.name} ({dashboard.id})')
            except self.qs.client.exceptions.AccessDeniedException:
                logger.error('An error occurred (AccessDeniedException) when calling the UpdateDashboardPermissions operation')

            # Update DataSet permissions
            if share_method == 'account':
                logger.info(f'Sharing datasets/datasources with an account is not supported, skipping')
            else:
                data_set_permissions_tpl = Template(resource_string(
                    package_or_requirement='cid.builtin.core',
                    resource_name=f'data/permissions/data_set_permissions.json',
                ).decode('utf-8'))
                data_set_permissions = json.loads(data_set_permissions_tpl.safe_substitute(columns_tpl))

                _datasources: Dict[str, Datasource] = {}
                for _id in dashboard.datasets.values():
                    logger.info(f'Sharing dataset {_id}')
                    self.qs.update_data_set_permissions(DataSetId=_id, GrantPermissions=[data_set_permissions])
                    logger.info(f'Sharing dataset {_id} complete')
                    _dataset = self.qs._datasets.get(_id)
                    # Extract DataSources from DataSet
                    for v in _dataset.datasources:
                        _datasource = self.qs.describe_data_source(v)
                        if not _datasources.get(_datasource.id):
                            _datasources.update({_datasource.id: _datasource})

                data_source_permissions_tpl = Template(resource_string(
                    package_or_requirement='cid.builtin.core',
                    resource_name=f'data/permissions/data_source_permissions.json',
                ).decode('utf-8'))
                data_source_permissions = json.loads(data_source_permissions_tpl.safe_substitute(columns_tpl))
                for k, v in _datasources.items():
                    logger.info(f'Sharing data source "{v.name}" ({k})')
                    self.qs.update_data_source_permissions(DataSourceId=k, GrantPermissions=[data_source_permissions])
                    logger.info(f'Sharing data source "{v.name}" ({k}) complete')

            print(f'Sharing complete')

    @command
    def update(self, dashboard_id, recursive=False, force=False, **kwargs):
        """Update Dashboard

        :param dashboard_id: dashboard_id, if None user will be asked to choose
        :param recursive: Update Datasets and Views as well
        :param force: allow selection of already updated dashboards in the manual selection mode
        """
        if not dashboard_id:
            if not self.qs.dashboards:
                print('\nNo deployed dashboards found')
                return
            dashboard_id = self.qs.select_dashboard(force)
            if not dashboard_id:
                if not force:
                    print('\nNo updates available or dashboard(s) is/are broken, use --force to allow selection\n')
                return

        return self._deploy(dashboard_id, recursive=recursive, update=True)


    def check_dashboard_version_compatibility(self, dashboard_id):
        
        """
            Returns True | False | None if could not check 
        """
        try:
            dashboard = self.qs.discover_dashboard(dashboardId=dashboard_id)
        except CidCritical:
            dashboard = None
        if not dashboard:
            print(f'Dashboard "{dashboard_id}" is not deployed')
            return None
        if not isinstance(dashboard.deployedTemplate, CidQsTemplate): 
            print(f'Dashboard "{dashboard_id}" does not have a versioned template')
            return None
        if not isinstance(dashboard.sourceTemplate, CidQsTemplate):
            print(f"Cannot access QuickSight source template for {dashboard_id}")
            return None
        try:
            cid_version = dashboard.deployedTemplate.cid_version            
        except ValueError:
            logger.debug("The cid version of the deployed dashboard could not be retrieved")
            cid_version = "N/A"

        try:
            cid_version_latest = dashboard.sourceTemplate.cid_version
        except ValueError:
            logger.debug("The latest version of the dashboard could not be retrieved")
            cid_version_latest = "N/A"

        if dashboard.latest:
            print("You are up to date!")       
            print(f"  CID Version      {cid_version}")
            print(f"  TemplateVersion  {dashboard.deployed_version} ")

            logger.debug("The dashboard is up-to-date")
            logger.debug(f"CID Version      {cid_version}")
            logger.debug(f"TemplateVersion  {dashboard.deployed_version} ")
        else:
            print(f"An update is available:")
            print("                   Deployed -> Latest")
            print(f"  CID Version      {str(cid_version): <9}   {str(cid_version_latest): <6}")
            print(f"  TemplateVersion  {str(dashboard.deployedTemplate.version): <9}   {dashboard.latest_version: <6}")

            logger.debug("An update is available")
            logger.debug(f"CID Version      {str(cid_version): <9} --> {str(cid_version_latest): <6}")
            logger.debug(f"TemplateVersion  {str(dashboard.deployedTemplate.version): <9} -->  {dashboard.latest_version: <6}")

        # Check if version are compatible
        compatible = None
        try:
            compatible = dashboard.sourceTemplate.cid_version.compatible_versions(dashboard.deployedTemplate.cid_version)
        except ValueError as e:
            logger.info(e)
            
        return compatible
    
    def update_dashboard(self, dashboard_id, dashboard_definition):

        dashboard = self.qs.discover_dashboard(dashboardId=dashboard_id)
        if not dashboard:
            print(f'Dashboard "{dashboard_id}" is not deployed')
            return

        print(f'\nChecking for updates...')
        if isinstance(dashboard.deployedTemplate, CidQsTemplate):
            print(f'Deployed template: {dashboard.deployedTemplate.arn}')
        else:
            print(f'Deployed template: Not available')
        if isinstance(dashboard.sourceTemplate, CidQsTemplate):
            print(f"Latest template: {dashboard.sourceTemplate.arn}/version/{dashboard.latest_version}")
        else:
            print('Unable to determine dashboard source.')
        
                            
        if dashboard.status == 'legacy':
            if get_parameter(
                param_name=f'confirm-update',
                message=f'Dashboard template changed, update it anyway?',
                choices=['yes', 'no'],
                default='yes') != 'yes':
                return
        elif dashboard.latest:
            if get_parameter(
                param_name=f'confirm-update',
                message=f'No updates available, should I update it anyway?',
                choices=['yes', 'no'],
                default='yes') != 'yes':
                return

        # Update dashboard
        print(f'\nUpdating {dashboard_id}')
        logger.debug(f"Updating {dashboard_id}")
        
        try:
            self.qs.update_dashboard(dashboard, dashboard_definition)
            print('Update completed\n')
            dashboard.display_url(self.qs_url, launch=True, **self.qs_url_params)
            self.track('updated', dashboard_id)
        except Exception as e:
            # Catch exception and dump a reason
            logger.debug(e, exc_info=True)
            print(f'failed with an error message: {e}')

        return dashboard_id


    def create_datasets(self, _datasets: list, known_datasets: dict={}, recursive: bool=True, update: bool=False) -> dict:
        # Check dependencies
        required_datasets = sorted(_datasets)
        print('\nRequired datasets: \n - {}\n'.format('\n - '.join(list(set(required_datasets)))))

        for dataset_name in required_datasets:
            _ds_id = get_parameters().get(f'{dataset_name.replace("_", "-")}-dataset-id')
            if _ds_id:
                self.qs.describe_dataset(_ds_id)
        
        found_datasets = utils.intersection(required_datasets, [v.name for v in self.qs.datasets.values()])
        missing_datasets = utils.difference(required_datasets, found_datasets)

        # Update existing datasets
        if update:
            for dataset_name in found_datasets[:]:
                if dataset_name in known_datasets.keys():
                    dataset_id = self.qs.get_datasets(id=known_datasets.get(dataset_name))[0].id
                else:
                    datasets = self.qs.get_datasets(name=dataset_name)
                    if not datasets:
                        continue
                    elif len(datasets) == 1:
                        dataset_id = datasets[0].id
                    else:
                        dataset_id = get_parameter(
                            param_name=f'{dataset_name}-dataset-id',
                            message=f'Multiple "{dataset_name}" datasets detected, please select one',
                            choices=[v.id for v in datasets],
                            default=datasets[0].id
                        )
                    known_datasets.update({dataset_name: dataset_id})
                print(f'Updating dataset: "{dataset_name}"')
                try:
                    dataset_definition = self.get_definition("dataset", name=dataset_name)
                    if not dataset_definition:
                        print(f'Dataset definition not found, skipping {dataset_name}')
                        continue
                except Exception as e:
                    logger.critical('dashboard definition is broken, unable to proceed.')
                    logger.critical(f'dataset definition not found: {dataset_name}')
                    logger.critical(e, exc_info=True)
                    raise
                try:
                    if self.create_or_update_dataset(dataset_definition, dataset_id, recursive=recursive, update=update):
                        print(f'Updated dataset: "{dataset_name}"')
                    else:
                        print(f'Dataset "{dataset_name}" update failed, collect debug log for more info')
                except self.qs.client.exceptions.AccessDeniedException as exc:
                    print(f'Unable to update, missing permissions: {exc}')
                except Exception as e:
                    logger.debug(e, exc_info=True)
                    raise


        # Look by DataSetId from dataset_template file
        if len(missing_datasets):
            # Look for previously saved deployment info
            print('\nLooking by DataSetId defined in template...', end='')
            for dataset_name in missing_datasets[:]:
                try:
                    dataset_definition = self.get_definition(type='dataset', name=dataset_name)
                    raw_template = self.get_data_from_definition('dataset', dataset_definition)
                    if raw_template:
                        ds = self.qs.describe_dataset(raw_template.get('DataSetId'))
                        if isinstance(ds, Dataset) and ds.name == dataset_name:
                            missing_datasets.remove(dataset_name)
                            print(f"\n\tFound {dataset_name} as {raw_template.get('DataSetId')}")

                except FileNotFoundError:
                    logger.info(f'Definitions File for Dataset "{dataset_name}" not found')
                    pass
                except self.qs.client.exceptions.ResourceNotFoundException:
                    logger.info(f'Dataset "{dataset_name}" not found')
                    pass
                except self.qs.client.exceptions.AccessDeniedException:
                    logger.info(f'Access denied trying to find dataset "{dataset_name}"')
                    pass
                except Exception as e:
                    logger.debug(e, exc_info=True)
            print('complete')

        # If there still datasets missing try automatic creation
        if len(missing_datasets):
            missing_str = ', '.join(missing_datasets)
            print(f'\nThere are still {len(missing_datasets)} datasets missing: {missing_str}')
            for dataset_name in missing_datasets[:]:
                dataset_id = known_datasets.get(dataset_name)
                print(f'Creating dataset: {dataset_name}')
                try:
                    dataset_definition = self.get_definition("dataset", name=dataset_name)
                except Exception as e:
                    logger.critical('dashboard definition is broken, unable to proceed.')
                    logger.critical(f'dataset definition not found: {dataset_name}')
                    logger.critical(e, exc_info=True)
                    raise
                try:
                    if self.create_or_update_dataset(dataset_definition, dataset_id, recursive=recursive, update=update):
                        missing_datasets.remove(dataset_name)
                        print(f'Dataset "{dataset_name}" created')
                    else:
                        print(f'Dataset "{dataset_name}" creation failed, collect debug log for more info')
                except self.qs.client.exceptions.AccessDeniedException as e:
                    print(f'Unable to create dataset  "{dataset_name}", missing permissions')
                    logger.info(f'Unable to create dataset  "{dataset_name}", missing permissions')
                    logger.debug(e, exc_info=True)
                except Exception as e:
                    logger.debug(e, exc_info=True)
                    raise

        # Last chance to enter DataSetIds manually by user
        if len(missing_datasets):
            missing_str = '\n - '.join(missing_datasets)
            print(f'\nThere are still {len(missing_datasets)} datasets missing: \n - {missing_str}')
            print(f"\nCan't move forward without full list, please manually create datasets and provide DataSetIds")
            # Loop over the list unless we get it empty
            while len(missing_datasets):
                # Make a copy and then get an item from the list
                dataset_name = missing_datasets.copy().pop()
                _id = get_parameter(
                    param_name=f'{dataset_name}-dataset-id',
                    message=f'DataSetId/Arn for {dataset_name}'
                )
                id = _id.split('/')[-1]
                try:
                    _dataset = self.qs.describe_dataset(id)
                    if _dataset.name != dataset_name:
                        print(f"\tFound dataset with a different name: {_dataset.name}, please provide another one")
                        unset_parameter(f'{dataset_name}-dataset-id')
                        continue
                    self.qs._datasets.update({dataset_name: _dataset})
                    missing_datasets.remove(dataset_name)
                    print(f'\tFound valid "{_dataset.name}" dataset, using')
                    logger.info(f'\tFound valid "{_dataset.name}" ({_dataset.id}) dataset, using')
                except Exception as e:
                    logger.debug(e, exc_info=True)
                    print(f"\tProvided DataSetId '{id}' can't be found\n")
                    unset_parameter(f'{dataset_name}-dataset-id')
                    continue
            print('\n')

    def get_data_from_definition(self, asset_type, definition):
        """ Returns an json object for json resource file and a text for all other definitions
        """
        subfolder = {
            'dataset': 'datasets',
            'view': 'queries',
            'table': 'queries',
        }.get(asset_type)
        data = None
        file_name = definition.get('File')
        if file_name:
            text = resource_string(
                definition.get('providedBy'), f'data/{subfolder}/{file_name}'
            ).decode('utf-8')
            if file_name.endswith('.json') or file_name.endswith('.jsn'):
                data = json.loads(text)
            else:
                data = text
        elif definition.get('Data'):
            data = definition.get('Data')
        elif definition.get('data'):
            data = definition.get('data')
        if data is None:
            raise CidCritical(f"Error: definition is broken. Cannot find data for {repr(definition)}. Check resources file.")
        return data


    def create_or_update_dataset(self, dataset_definition: dict, dataset_id: str=None,recursive: bool=True, update: bool=False) -> bool:
        # Read dataset definition from template
        data = self.get_data_from_definition('dataset', dataset_definition)
        template = Template(json.dumps(data))
        cur_required = dataset_definition.get('dependsOn', dict()).get('cur')
        athena_datasource = None

        # Manage datasource
        # We must do it here. In case if dastasource is not defined by user, we can take it from dataset

        if get_parameters().get('quicksight-datasource-id'):
            # We have explicit choice of datasource
            datasource_id = get_parameters().get('quicksight-datasource-id')
            role_arn = get_parameters().get('quicksight-datasource-role-arn')
            try:
                athena_datasource = self.qs.describe_data_source(datasource_id)
            except self.qs.client.exceptions.ResourceNotFoundException:
                logger.info(f'DataSource {datasource_id} not found. Creating.')
                athena_datasource = self.qs.create_data_source(athena_workgroup=self.athena.WorkGroup, datasource_id=datasource_id, role_arn=role_arn)
            except self.qs.client.exceptions.AccessDeniedException:
                # We have access denied on DescribeDataSet but there can be PassDataSet 
                athena_datasource = Datasource(raw={
                    'AthenaParameters':{},
                    "Id": datasource_id,
                    "Arn": f"arn:aws:quicksight:{self.base.session.region_name}:{self.base.account_id}:datasource/{datasource_id}",
                })
            except Exception as exc:
                raise CidCritical(
                    f'quicksight-datasource-id={datasource_id} not found or not in a valid state. {exc}'
                )

        if not athena_datasource and not len(self.qs.athena_datasources):
            logger.info('No Athena datasources found, attempting to create one')
            role_arn = get_parameters().get('quicksight-datasource-role-arn')
            athena_datasource = self.qs.create_data_source(athena_workgroup=self.athena.WorkGroup, datasource_id='CID-CMD-Athena', role_arn=role_arn)

        if not athena_datasource:
            if not self.qs.athena_datasources:
                logger.info('No valid DataSources available, failing')
                print('No valid DataSources detected and unable to create one. Please create at least one DataSet manually in QuickSight and see why it fails.')
                # Not failing here to let views creation below
            else:
                # Datasources are not obvious for customer so we will try to do our best guess
                # - if there is just one? -> take that one
                # - if datasource is references in existing dataset? -> take that one
                # - if athena workgroup defined -> Try to find a dataset with this workgroup
                # - and if still nothing -> ask an expicit choice from the user
                pre_compiled_dataset = json.loads(template.safe_substitute())
                dataset_name = pre_compiled_dataset.get('Name')

                # let's find the schema/database and workgroup name
                schemas = []
                datasources = []
                if dataset_id:
                    schemas = self.qs.get_datasets(id=dataset_id)[0].schemas
                    datasources = self.qs.get_datasets(id=dataset_id)[0].datasources
                else: # try to find dataset and get athena database
                    found_datasets = self.qs.get_datasets(name=dataset_name)
                    if found_datasets:
                        schemas = list(set(sum([d.schemas for d in found_datasets], [])))
                        datasources = list(set(sum([d.datasources for d in found_datasets], [])))

                if len(schemas) == 1:
                    self.athena.DatabaseName = schemas[0]
                # else user will be suggested to choose database anyway

                if len(datasources) == 1 and datasources[0] in self.qs.athena_datasources:
                    athena_datasource = self.qs.get_datasources(id=datasources[0])[0]
                else:
                    #try to find a datasource with defined workgroup
                    workgroup = self.athena.WorkGroup
                    datasources_with_workgroup = self.qs.get_datasources(athena_workgroup_name=workgroup)
                    if len(datasources_with_workgroup) == 1:
                        athena_datasource = datasources_with_workgroup[0]
                    else:
                        #cannot find the right athena_datasource
                        logger.info('Multiple DataSources found.')
                        datasource_choices = {
                            f"{datasource.name} {datasource.id} (workgroup={datasource.AthenaParameters.get('WorkGroup')})": datasource.id
                            for datasource in datasources_with_workgroup
                        }
                        datasource_id = get_parameter(
                            param_name='quicksight-datasource-id',
                            message=f"Please choose DataSource (Choose the first one if not sure).",
                            choices=datasource_choices,
                        )
                        athena_datasource = self.qs.athena_datasources[datasource_id]
                        logger.info(f'Found {len(datasources)} Athena datasources, not using {athena_datasource.id}')
        if not get_parameters().get('athena-workgroup'):
            # set default workgroup from datasource if not provided via parameters
            if isinstance(athena_datasource, Datasource) and athena_datasource.AthenaParameters.get('WorkGroup', None):
                self.athena.WorkGroup = athena_datasource.AthenaParameters.get('WorkGroup')
            else:
                logger.debug('Athena_datasource is not defined. Will only create views')

        # Check for required views
        _views = dataset_definition.get('dependsOn', {}).get('views', [])
        required_views = [(self.cur.tableName if cur_required and name =='${cur_table_name}' else name) for name in _views]

        self.athena.discover_views(required_views)
        found_views = utils.intersection(required_views, self.athena._metadata.keys())
        missing_views = utils.difference(required_views, found_views)

        if recursive:
            print(f"Detected views: {', '.join(found_views)}")
            for view_name in found_views:
                if cur_required and view_name == self.cur.tableName:
                    logger.debug(f'Dependancy view {view_name} is a CUR. Skip.')
                    continue
                if view_name == 'account_map':
                    logger.debug(f'Dependancy view is {view_name}. Skip.')
                    continue
                self.create_or_update_view(view_name, recursive=recursive, update=update)

        # create missing views
        if len(missing_views):
            print(f"Missing views: {', '.join(missing_views)}")
            for view_name in missing_views:
                self.create_or_update_view(view_name, recursive=recursive, update=update)

        if not isinstance(athena_datasource, Datasource): return False
        # Proceed only if all the parameters are set
        columns_tpl = {
            'athena_datasource_arn': athena_datasource.arn,
            'athena_database_name': self.athena.DatabaseName,
            'cur_table_name': self.cur.tableName if cur_required else None
        }

        compiled_dataset = json.loads(template.safe_substitute(columns_tpl))
        if dataset_id:
            compiled_dataset.update({'DataSetId': dataset_id})

        found_dataset = self.qs.describe_dataset(compiled_dataset.get('DataSetId'))
        if isinstance(found_dataset, Dataset):
            update_dataset = False
            if update:
                update_dataset = True
            elif found_dataset.name != compiled_dataset.get('Name'):
                print(f"Dataset found with name {found_dataset.name}, but {compiled_dataset.get('Name')} expected. Updating.")
                update_dataset = True
            if update_dataset and get_parameters().get('on-drift', 'show').lower() != 'override' and isatty() and not cur_required:
                while True:
                    diff = self.qs.dataset_diff(found_dataset.raw, compiled_dataset)
                    if diff and diff['diff']:
                        cid_print(f'<BOLD>Found a difference between existing dataset <YELLOW>{found_dataset.name}<END> <BOLD>and the one we want to deploy. <END>')
                        cid_print(diff['printable'])
                        choice = get_parameter(
                            param_name='dataset-' + found_dataset.name.lower().replace(' ', '-') + '-override',
                            message=f'The existing dataset is different. Override?',
                            choices=['retry diff', 'proceed and override', 'keep existing', 'exit'],
                            default='retry diff'
                        )
                        if choice == 'retry diff':
                            unset_parameter('dataset-' + found_dataset.name.lower().replace(' ', '-') + '-override')
                            continue
                        elif choice == 'proceed and override':
                            update_dataset = True
                            break
                        elif choice == 'keep existing':
                            update_dataset = False
                            break
                        else:
                            raise CidCritical(f'User choice is not to update {found_dataset.name}.')
                    elif not diff:
                        if not get_parameter(
                            param_name=found_dataset.name.lower().replace(' ', '-') + '-override',
                            message=f'Cannot get sql diff for {found_dataset.name}. Continue?',
                            choices=['override', 'exit'],
                            default='override'
                            ) != 'override':
                            raise CidCritical(f'User choice is not to update {found_dataset.name}.')
                        update_dataset = True
                    break
            if update_dataset:
                self.qs.update_dataset(compiled_dataset)
            else:
                print(f'No update requested for dataset {compiled_dataset.get("DataSetId")} {compiled_dataset.get("Name")}={found_dataset.name} ')
        else:
            self.qs.create_dataset(compiled_dataset)

        return True


    def create_or_update_view(self, view_name: str, recursive: bool=True, update: bool=False) -> None:
        # For account mappings create a view using a special helper
        if view_name in self._visited_views: # avoid checking a views multiple times in one cid session
            return
        logger.info(f'Processing view: {view_name}')
        self._visited_views.append(view_name)

        if view_name in ['account_map', 'aws_accounts']:
            if view_name in self.athena._metadata.keys():
                print(f'Account map {view_name} exists. Skipping.')
            else:
                self.accountMap.create(view_name) #FIXME: add or_update
            return

        # Create a view
        logger.info(f'Getting view definition')
        view_definition = self.get_definition("view", name=view_name)
        if not view_definition and view_name in self.athena._metadata.keys():
            logger.info(f"Definition is unavailable but view exists: {view_name}, skipping")
            return
        logger.debug(f'View definition: {view_definition}')

        if recursive:
            dependency_views = view_definition.get('dependsOn', dict()).get('views', list())
            if 'cur' in dependency_views: dependency_views.remove('cur')
            # Discover dependency views (may not be discovered earlier)
            self.athena.discover_views(dependency_views)
            logger.info(f"Dependency views: {', '.join(dependency_views)}" if dependency_views else 'No dependency views')
            for dep_view_name in dependency_views:
                if dep_view_name not in self.athena._metadata.keys():
                    print(f'Missing dependency view: {dep_view_name}, creating')
                    logger.info(f'Missing dependency view: {dep_view_name}, creating')
                self.create_or_update_view(dep_view_name, recursive=recursive, update=update)
        view_query = self.get_view_query(view_name=view_name)
        logger.debug(f'view_query: {view_query}')
        if view_name in self.athena._metadata.keys():
            logger.debug(f'View "{view_name}" exists')
            if update:
                logger.info(f'Updating view: "{view_name}"')
                if view_definition.get('type') == 'Glue_Table':
                    print(f'Updating table {view_name}')
                    self.glue.create_or_update_table(view_name, view_query)
                else:
                    if 'CREATE OR REPLACE' in view_query.upper():
                        update_view = False
                        while get_parameters().get('on-drift', 'show').lower() != 'override' and isatty():
                            cid_print(f'Analysing view {view_name}')
                            diff = self.athena.get_view_diff(view_name, view_query)
                            if diff and diff['diff']:
                                cid_print(f'<BOLD>Found a difference between existing view <YELLOW>{view_name}<END> <BOLD>and the one we want to deploy. <END>')
                                cid_print(diff['printable'])
                                choice = get_parameter(
                                    param_name='view-' + view_name + '-override',
                                    message=f'The existing view is different. Override?',
                                    choices=['retry diff', 'proceed and override', 'keep existing', 'exit'],
                                    default='retry diff'
                                )
                                if choice == 'retry diff':
                                    unset_parameter('view-' + view_name + '-override')
                                    continue
                                elif choice == 'proceed and override':
                                    update_view = True
                                    break
                                elif choice == 'keep existing':
                                    update_view = False
                                    break
                                else:
                                    raise CidCritical(f'User choice is not to update {view_name}.')
                            elif not diff:
                                if not get_yesno_parameter(
                                    param_name='view-' + view_name + '-override',
                                    message=f'Cannot get sql diff for {view_name}. Continue?',
                                    default='yes'
                                    ):
                                    raise CidCritical(f'User choice is not to update {view_name}.')
                                update_view = True
                            break
                        if update_view:
                            print(f'Updating view: "{view_name}"')
                            self.athena.execute_query(view_query)
                    else:
                        print(f'View "{view_name}" is not compatible with update. Skipping.')
                assert self.athena.wait_for_view(view_name), f"Failed to update a view {view_name}"
                logger.info(f'View "{view_name}" updated')
            else:
                return
        else: # No found -> creation
            logger.info(f'Creating view: "{view_name}"')
            if view_definition.get('type') == 'Glue_Table':
                self.glue.create_or_update_table(view_name, view_query)
            else:
                self.athena.execute_query(view_query)
            assert self.athena.wait_for_view(view_name), f"Failed to create a view {view_name}"
            logger.info(f'View "{view_name}" created')


    def get_view_query(self, view_name: str) -> str:
        """ Returns a fully compiled AHQ """
        # View path
        view_definition = self.get_definition("view", name=view_name)
        cur_required = view_definition.get('dependsOn', dict()).get('cur')
        if cur_required and self.cur.hasSavingsPlans and self.cur.hasReservations and view_definition.get('spriFile'):
            view_definition['File'] = view_definition.get('spriFile')
        elif cur_required and self.cur.hasSavingsPlans and view_definition.get('spFile'):
            view_definition['File'] = view_definition.get('spFile')
        elif cur_required and self.cur.hasReservations and view_definition.get('riFile'):
            view_definition['File'] = view_definition.get('riFile')
        elif view_definition.get('File') or view_definition.get('Data') or view_definition.get('data'):
            pass
        else:
            logger.critical(f'\nCannot find view {view_name}. View information is incorrect, please check resources.yaml')
            raise Exception(f'\nCannot find view {view_name}')

        # Load TPL file
<<<<<<< HEAD
        template = Template(self.get_data_from_definition('view', view_definition))
=======
        template = Template(self.get_data_from_definition('view', view_definition)) 
>>>>>>> ce328658

        # Prepare template parameters
        columns_tpl = {
            'cur_table_name': self.cur.tableName if cur_required else None,
            'athenaTableName': view_name,
            'athena_database_name': self.athena.DatabaseName,
        }

        params = self.get_template_parameters(
            view_definition.get('parameters', dict()),
            f'view-{view_name}-'
        )
        columns_tpl = always_merger.merge(get_parameters(), columns_tpl)
        columns_tpl = always_merger.merge(params, columns_tpl)
        logger.debug(str(columns_tpl))
        compiled_query = template.safe_substitute(columns_tpl)

        return compiled_query

    @command
    def csv2view(self, **kwargs):
        """CSV 2 SQL"""
        input_file = get_parameter('input', message='Enter csv filename')
        file_name = os.path.splitext(os.path.split(input_file)[-1])[0]
        name = get_parameter('name', message='Enter view name', default=file_name)
        csv2view(input_file, name)

    @command
    def map(self, **kwargs):
        """Create account mapping Athena views"""
        for v in ['account_map', 'aws_accounts']:
            self.accountMap.create(v)
<|MERGE_RESOLUTION|>--- conflicted
+++ resolved
@@ -349,19 +349,12 @@
             compatible = self.check_dashboard_version_compatibility(dashboard_id)
         elif dashboard_definition.get('data'):
             data = dashboard_definition.get('data')
-<<<<<<< HEAD
             params = self.get_template_parameters(dashboard_definition.get('parameters', dict()))
             if isinstance(data, dict):
                 #TODO: need to apply template to data structure as well
                 data = yaml.safe_dump(data)
             if isinstance(data, str):
                 data = Template(data).safe_substitute(always_merger.merge(get_parameters(), params))
-=======
-            if isinstance(data, dict):
-                data = yaml.safe_dump(data)
-            if isinstance(data, str):
-                data = Template(data).safe_substitute(get_parameters())
->>>>>>> ce328658
             dashboard_definition['definition'] = yaml.safe_load(data)
         elif dashboard_definition.get('file'):
             raise NotImplementedError('File option is not implemented')
@@ -406,27 +399,12 @@
                         dataset_fields = {col.get('Name'): col.get('Type') for col in ds.columns}
                         required_fileds = {col.get('Name'): col.get('DataType') for col in source_template.datasets.get(dataset_name)}
                         unmatched = {}
-<<<<<<< HEAD
-                        for k,v in required_fileds.items():
-=======
                         for k, v in required_fileds.items():
->>>>>>> ce328658
                             if k not in dataset_fields or dataset_fields[k] != v:
                                 unmatched.update({k: {'expected': v, 'found': dataset_fields.get(k)}})
                         logger.debug(f'unmatched_fields={unmatched}')
                         if unmatched:
                             logger.warning(f'Found Dataset "{dataset_name}" ({ds.id}) but it is missing required fields. {(unmatched)}')
-<<<<<<< HEAD
-                        matching_datasets.append(ds)
-                    else:
-                        # for definitions datasets we do not have any possibilty to check if dataset with a given name matches
-                        matching_datasets.append(ds)
-                        break
-
-                if not matching_datasets:
-                    logger.warning(f'Dataset {dataset_name} is not found')
-                    raise CidCritical(f'Dataset "{dataset_name}" ({ds.id}) is missing required fields. {(unmatched)}')
-=======
                         else:
                             matching_datasets.append(ds)
                     else:
@@ -443,7 +421,6 @@
                         # We are in command line mode
                         reco = 'Please retry with --update "yes" --force --recursive flags.'
                     raise CidCritical(f'Failed to find a Dataset "{dataset_name}" with required fields. ' + reco)
->>>>>>> ce328658
                 elif len(matching_datasets) >= 1:
                     if len(matching_datasets) > 1:
                         # FIXME: propose a choice?
@@ -1450,11 +1427,7 @@
             raise Exception(f'\nCannot find view {view_name}')
 
         # Load TPL file
-<<<<<<< HEAD
         template = Template(self.get_data_from_definition('view', view_definition))
-=======
-        template = Template(self.get_data_from_definition('view', view_definition)) 
->>>>>>> ce328658
 
         # Prepare template parameters
         columns_tpl = {
