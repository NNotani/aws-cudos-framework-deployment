--- conflicted
+++ resolved
@@ -176,11 +176,7 @@
         TemplateId=template_id,
         GrantPermissions=[
             {
-<<<<<<< HEAD
-                "Principal": {"AWS": reader_account.split(',')} if reader_account != '*' else '*',
-=======
                 "Principal": f'arn:aws:iam::{reader_account_id}:root' if reader_account_id != '*' else '*',
->>>>>>> f4e99ebd
                 'Actions': [
                     "quicksight:DescribeTemplate",
                 ]
