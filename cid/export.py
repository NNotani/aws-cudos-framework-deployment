'''
Source Account                    Destination Account
┌─────────────────────────┐       ┌──────────────────┐
│  Analysis    Template   │       │  Master Template │
│  ┌─┬──┬─┐    ┌──────┐   │       │    ┌──────┐      │
│  │ │┼┼│ ├────►      ├───┼───────┼────►      │      │
│  └─┴──┴─┘    └──────┘   │       │    └──────┘      │
│                         │       │                  │
└─────────────────────────┘       └──────────────────┘
'''
import re
import time
import logging

import yaml
import boto3

from cid.helpers import Dataset, QuickSight, Athena
from cid.helpers import CUR
from cid.utils import get_parameter, get_parameters, cid_print
from cid.exceptions import CidCritical

logger = logging.getLogger(__name__)

def enable_multiline_in_yaml():
    """ Enable multiline in yaml

    credits: https://stackoverflow.com/a/33300001
    """
    def str_presenter(dumper, data):
        if len(data.splitlines()) > 1:  # check for multiline string
            data =  re.sub(r'\s+$', '', data, flags=re.M) # Multiline does not support traling spaces
            return dumper.represent_scalar('tag:yaml.org,2002:str', data, style='|')
        return dumper.represent_scalar('tag:yaml.org,2002:str', data)
    yaml.add_representer(str, str_presenter)
    yaml.representer.SafeRepresenter.add_representer(str, str_presenter) # to use with safe_dump

def escape_id(id_):
    """ Escape id """
    return re.sub('[^0-9a-zA-Z]+', '-', id_)

def choose_analysis(qs):
    """ Choose analysis """
    try:
        analyzes = []
        logger.info("Discovering analyses")
        paginator = qs.client.get_paginator('list_analyses')
        response_iterator = paginator.paginate(
            AwsAccountId=qs.account_id,
            PaginationConfig={'MaxItems': 100}
        )
        for page in response_iterator:
            analyzes.extend(page.get('AnalysisSummaryList'))
        if len(analyzes) == 100:
            logger.info('Too many analyses. Will show first 100')
    except qs.client.exceptions.AccessDeniedException:
        logger.info("AccessDeniedException while discovering analyses")
        return None

    analyzes = list(filter(lambda a: a['Status']=='CREATION_SUCCESSFUL', analyzes ))
    if not analyzes:
        raise CidCritical("No analyses was found, please save your dashboard as an analyse first")
    choices = {a['Name']:a for a in sorted(analyzes, key=lambda a: a['LastUpdatedTime'])[::-1]}
    choice = get_parameter(
        'analysis-name',
        message='Select Analysis you want to share.',
        choices=choices.keys(),
    )
    return choices[choice]['AnalysisId']


def export_analysis(qs, athena):
    """ Export analysis to yaml resource File
    """

    enable_multiline_in_yaml()
    # Choose Analysis to share
    analysis_id = get_parameters().get('analysis-id') or choose_analysis(qs)

    if not analysis_id:
        analysis_id = get_parameter(
            'analysis-id',
            message='Enter ID of analysis you want to share (open analysis in browser and copy id from url)',
        )
    if not analysis_id:
        raise CidCritical("Need a parameter --analysis-id or --analysis-name")

    analysis = qs.client.describe_analysis(
        AwsAccountId=qs.account_id,
        AnalysisId=analysis_id
    )['Analysis']

    logger.info("analysing datasets")
    resources = {}
    resources['dashboards'] = {}
    resources['datasets'] = {}


    cur_helper = CUR(session=athena.session)
    resources_datasets = []

    dataset_references = []
    datasets = {}
    all_views = []
    all_databases = [] 
    for dataset_arn in analysis['DataSetArns']:
        dependancy_views = []
        dataset_id = dataset_arn.split('/')[-1]
        dataset = qs.describe_dataset(dataset_id)

        if not isinstance(dataset, Dataset):
            raise CidCritical(f'dataset {dataset_id} not found. '
                'We need all datasets to be preset for template generation')

        dataset_name = dataset.raw['Name']

        dataset_references.append({
            "DataSetPlaceholder": dataset_name,
            "DataSetArn": dataset_arn
        })

        cid_print(f'    Found DataSet <BOLD>{dataset_name}<END>.')
        if dataset_name in athena._resources.get('datasets'):
            resources_datasets.append(dataset_name)
            if not get_parameters().get('export-known-datasets'):
                cid_print(f'    DataSet <BOLD>{dataset_name}<END> is in resources. Skiping.')
                continue

        dataset_data = {
            "DataSetId": dataset.raw['DataSetId'],
            "Name": dataset.raw['Name'],
            "PhysicalTableMap": dataset.raw['PhysicalTableMap'],
            "LogicalTableMap": dataset.raw['LogicalTableMap'],
            "ImportMode": dataset.raw['ImportMode'],
        }

        for key, value in dataset_data['PhysicalTableMap'].items():
            if 'RelationalTable' not in value \
                or 'DataSourceArn' not in value['RelationalTable'] \
                or 'Schema' not in value['RelationalTable']:
                raise CidCritical(f'Dataset {key} does not seems to be Antena dataset. Only Athena datasets are supported.' )
            all_databases.append(value['RelationalTable']['Schema'])
            value['RelationalTable']['DataSourceArn'] = '${athena_datasource_arn}'
            value['RelationalTable']['Schema'] = '${athena_database_name}'
            athena_source = value['RelationalTable']['Name']
            views_name = athena_source.split('.')[-1]
            dependancy_views.append(views_name)
            all_views.append(views_name)

        for key, value in dataset_data.get('LogicalTableMap', {}).items():
            if 'Source' in value and "DataSetArn" in value['Source']:
                #FIXME add value['Source']['DataSetArn'] to the list of dataset_arn s 
                raise CidCritical(f"DataSet {dataset.raw['Name']} contains unsupported join. Please replace join of {value.get('Alias')} from DataSet to DataSource")

        dep_cur = False
        for dep_view in dependancy_views[:]:
            if cur_helper.table_is_cur(name=dep_view):
                dependancy_views.remove(dep_view)
                dep_cur = True
        datasets[dataset_name] = {
            'data': dataset_data,
            'dependsOn': {'views': dependancy_views},
        }
        if dep_cur:
            datasets[dataset_name]['dependsOn']['cur'] = True

    all_databases = list(set(all_databases))
    if len(all_databases) > 1:
        raise CidCritical(f'CID only supports one database. Multiple used: {all_databases}')

    if all_databases:
        athena.DatabaseName = all_databases[0]

    cid_print(f'Analyzing Athena Views: <BOLD>{repr(all_views)}<END>. Can take some time.')
    all_views_data = athena.process_views(all_views)

    # Post processing of views:
    # - Special treatment for CUR: replace cur table with a placeholder
    # - Detect S3 paths as variables
    resources['views'] = {}
    cur_tables = []
    for key, view_data in all_views_data.items():
        if all_databases and isinstance(view_data.get('data'), str):
            view_data['data'] = view_data['data'].replace(f'{all_databases[0]}.', '${athena_database_name}.')

        if isinstance(view_data.get('data'), str):
            view_data['data'] = view_data['data'].replace('CREATE VIEW ', 'CREATE OR REPLACE VIEW ')

        # Analyse dependancies: if the dependancy is CUR there is a special flag
        deps = view_data.get('dependsOn', {})
        non_cur_dep_views = []
        for dep_view in deps.get('views', []):
            dep_view_name = dep_view.split('.')[-1]
            if dep_view_name in cur_tables or cur_helper.table_is_cur(name=dep_view_name):
                logger.debug(f'{dep_view_name} is cur')
                view_data['dependsOn']['cur'] = True
                # replace cur table name with a variable
                if isinstance(view_data.get('data'), str):
                    # cur tables treated separately as we don't manage CUR table here
                    view_data['data'] = view_data['data'].replace(f'{dep_view_name}', '${cur_table_name}')
                cur_tables.append(dep_view_name)
            else:
                logger.debug(f'{dep_view_name} is not cur')
                if dep_view_name not in all_views_data:
                    logger.debug(f'{dep_view_name} skipping as not in the views list')
                non_cur_dep_views.append(dep_view_name)
        if deps.get('views'):
             deps['views'] = non_cur_dep_views
             if not deps['views']:
                del deps['views']

    logger.debug(f'cur_tables = {cur_tables}')
    # Add Views to Resources
    for key, view_data in all_views_data.items():
        if key in cur_tables or cur_helper.table_is_cur(name=key):
            logger.debug(f'Skipping {key} views - it is a CUR')
            continue
        if isinstance(view_data.get('data'), str):
            locations = re.findall(r"LOCATION\W+?'(s3://.+?)'", view_data.get('data'))
            for location in locations:
                logger.info(f'Please replace manually location bucket with a parameter: s3://{location}')
                default = get_parameter(
                    f'{key}-s3path',
<<<<<<< HEAD
                    'Please provide default value. (You can use {account_id} variable if needed)',
                    default=re.sub(r'(\d{12})', '{account_id}', location),
                    template_variables={'account_id': '{account_id}'},
=======
                    'please provide default value',
                    default=location,
>>>>>>> ce328658
                )
                view_data['parameters'] = {
                    f's3path': {
                        'default': default,
                        'description': f"S3 Path for {key} table",
                    }
                }
                view_data['data'] = view_data['data'].replace(location, '${s3path}')

        resources['views'][key] = view_data

    logger.debug('Building dashboard resource')
    dashboard_id = get_parameter(
        'dashboard-id',
        message='dashboard id (will be used in url of dashboard)',
        default=escape_id(analysis['Name'].lower())
    )

    dashboard_resource = {}
    dashboard_resource['dependsOn'] = {
        # Historically CID uses dataset names as dataset reference. IDs of manually created resources have uuid format.
        # We can potentially reconsider this and use IDs at some point
        'datasets': sorted(list(set([dataset_name for dataset_name in datasets.keys()] + resources_datasets))) 
    }
    dashboard_resource['name'] = analysis['Name']
    dashboard_resource['dashboardId'] = dashboard_id

    dashboard_export_method = None
    if get_parameters().get('template-id'):
        dashboard_export_method = 'template'
    else:
        dashboard_export_method = get_parameter(
            'dashboard-export-method',
<<<<<<< HEAD
            message='Please choose export method (pull a json "definition" or create a "template")',
            choices=[
                'definition',
                'template',
            ],
            default='definition',
=======
            message='Please choose export method',
            choices={
                '[definition] Save QuickSight Dashboard Definition in the file': 'definition',
                '[template]   Generate a QuickSight Template in the current account': 'template',
            },
>>>>>>> ce328658
        )
    if dashboard_export_method == 'template':
        template_id = get_parameter(
            'template-id',
            message='Enter template id',
            default=escape_id(analysis['Name'].lower())
        )
        default_description_version = 'v0.0.1'
        try:
            old_template = qs.client.describe_template(
                AwsAccountId=qs.account_id,
                TemplateId=template_id,
            )['Template']
            default_description_version = old_template.get('Version', {}).get('Description')
        except qs.client.exceptions.ResourceNotFoundException:
            logger.debug('No previous template')
        template_version_description = get_parameter(
            'template-version-description',
            message='Enter version description',
            default=default_description_version, # FIXME: get version from analysis / template
        )

        logger.info('Updating template')
        params = {
            "AwsAccountId": qs.account_id,
            "TemplateId": template_id,
            "Name": template_id,
            "SourceEntity": {
                "SourceAnalysis": {
                    "Arn": analysis.get("Arn"),
                    "DataSetReferences": dataset_references
                }
            },
            "VersionDescription": template_version_description,
        }
        logger.debug(f'Template params = {params}')
        try:
            res = qs.client.update_template(**params)
            logger.info(f'Template {template_id} updated from Analysis {analysis.get("Arn")}')
        except qs.client.exceptions.ResourceNotFoundException:
            res = qs.client.create_template(**params)
            logger.info(f'Template {template_id} created from Analysis {analysis.get("Arn")}')

        if res['CreationStatus'] not in ['CREATION_IN_PROGRESS', 'UPDATE_IN_PROGRESS']:
            raise CidCritical(f'failed template operation {res}')

        template_arn = res['Arn']
        logger.info(f'Template arn = {template_arn}')


        reader_account_id = get_parameter(
            'reader-account',
            message='Enter account id to share the template with or *',
            default='*'
        )

        time.sleep(5) # Some times update_template_permissions does not work immediatly.

        res = qs.update_template_permissions(
            TemplateId=template_id,
            GrantPermissions=[
                {
                    "Principal": f'arn:aws:iam::{reader_account_id}:root' if reader_account_id != '*' else '*',
                    'Actions': [
                        "quicksight:DescribeTemplate",
                    ]
                },
            ],
        )
        dashboard_resource['templateId'] = template_id
        dashboard_resource['sourceAccountId'] = qs.account_id
        dashboard_resource['region'] = qs.session.region_name

    elif dashboard_export_method == 'definition':
        definition = qs.client.describe_analysis_definition(
            AwsAccountId=qs.account_id,
            AnalysisId=analysis_id,
        )['Definition']

        for datasest in definition.get('DataSetIdentifierDeclarations', []):
            # Hide region and account number of the source account
            datasest["DataSetArn"] = 'arn:aws:quicksight:::dataset/' + datasest["DataSetArn"].split('/')[-1]
        dashboard_resource['data'] = yaml.safe_dump(definition)

    resources['dashboards'][analysis['Name'].upper()] = dashboard_resource

    for name, dataset in datasets.items():
        resources['datasets'][name] = dataset

    output = get_parameter(
        'output',
        message='Enter a filename (.yaml)',
        default=f"{analysis['Name'].replace(' ', '-')}.yaml"
    )

    with open(output, "w") as output_file:
        output_file.write(yaml.safe_dump(resources, sort_keys=False))
    cid_print(f'Output: <BOLD>{output}<END>')


if __name__ == "__main__": # for testing
    logging.basicConfig(level=logging.INFO)
    logging.getLogger('cid').setLevel(logging.DEBUG)
    qs = QuickSight(boto3.session.Session(), boto3.client('sts').get_caller_identity())
    athena = Athena(boto3.session.Session(), boto3.client('sts').get_caller_identity())
    export_analysis(qs, athena)
<|MERGE_RESOLUTION|>--- conflicted
+++ resolved
@@ -221,14 +221,9 @@
                 logger.info(f'Please replace manually location bucket with a parameter: s3://{location}')
                 default = get_parameter(
                     f'{key}-s3path',
-<<<<<<< HEAD
                     'Please provide default value. (You can use {account_id} variable if needed)',
                     default=re.sub(r'(\d{12})', '{account_id}', location),
                     template_variables={'account_id': '{account_id}'},
-=======
-                    'please provide default value',
-                    default=location,
->>>>>>> ce328658
                 )
                 view_data['parameters'] = {
                     f's3path': {
@@ -262,20 +257,11 @@
     else:
         dashboard_export_method = get_parameter(
             'dashboard-export-method',
-<<<<<<< HEAD
-            message='Please choose export method (pull a json "definition" or create a "template")',
-            choices=[
-                'definition',
-                'template',
-            ],
-            default='definition',
-=======
             message='Please choose export method',
             choices={
                 '[definition] Save QuickSight Dashboard Definition in the file': 'definition',
                 '[template]   Generate a QuickSight Template in the current account': 'template',
             },
->>>>>>> ce328658
         )
     if dashboard_export_method == 'template':
         template_id = get_parameter(
