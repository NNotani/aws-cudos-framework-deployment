import json
import logging
import re
import time
import uuid
from pkg_resources import resource_string
from string import Template
from typing import Dict, List, Union

import click
from deepmerge import always_merger

from cid.utils import get_parameter
from cid.helpers.quicksight.dashboard import Dashboard
from cid.helpers.quicksight.dataset import Dataset
from cid.helpers.quicksight.datasource import Datasource

logger = logging.getLogger(__name__)

class QuickSight():
    # Define defaults
    cidAccountId = '223485597511'
    _AthenaWorkGroup: str = None
    _dashboards: Dict[str, Dashboard] = None
    _datasets: Dict[str, Dataset] = None
    _datasources: Dict[str, Datasource] = None
    _user: dict = None

    def __init__(self, session, awsIdentity, resources=None):        
        self._session = session
        self.region = session.region_name
        self.awsIdentity = awsIdentity
        self._resources = resources

        # QuickSight clients
        logger.info(f'Creating QuickSight client')
        self.client = session.client('quicksight')
        self.use1Client = session.client('quicksight', region_name='us-east-1')
        try:
            logger.info(f'Detecting QuickSight identity region, trying {self.region}')
            parameters = {
                'AwsAccountId': self.account_id,
                'UserName': '/'.join(self.awsIdentity.get('Arn').split('/')[1:]),
                'Namespace': 'default'
            }
            self.client.describe_user(**parameters)
        except self.client.exceptions.AccessDeniedException as e:
            logger.debug(e)
            pattern = f'Operation is being called from endpoint {self.region}, but your identity region is (.*). Please use the (.*) endpoint.'
            match = re.search(pattern, e.response['Error']['Message'])
            if match:
                logger.info(f'Switching QuickSight identity region to {match.group(1)}')
                self.identityRegion = match.group(1)
                self.identityClient = session.client('quicksight', region_name=self.identityRegion)
            else:
                raise
        except Exception as e:
            logger.info('QuickSight identity region detection failed')
            logger.debug(e, stack_info=True)
            self.identityRegion = self.region
            self.identityClient = self.client
        else:
            self.identityRegion = self.region
            self.identityClient = self.client
        finally:
            logger.info(f'Using QuickSight identity region: {self.identityRegion}')
            

    @property
    def account_id(self) -> str:
        return self.awsIdentity.get('Account')

    @property
    def AthenaWorkGroup(self) -> str:
        return self._AthenaWorkGroup
    
    @AthenaWorkGroup.setter
    def AthenaWorkGroup(self, value):
        self._AthenaWorkGroup = value

    @property
    def user(self) -> dict:
        if not self._user:
            try:
                self._user =  self.describe_user(self.username())
            except Exception as exc:
                logger.error(f'Failed to find your QuickSight username ({exc}). Is QuickSight activated?')
            if not self._user:
                # If no user match, ask
                self._user = self.select_user()
            if not self._user:
                logger.critical('Cannot get QuickSight username. Is Enteprise subscription activated in QuickSight?')
                exit(1)
            logger.info(f"Using QuickSight user {self._user.get('UserName')}")
        return self._user

    @property
    def supported_dashboards(self) -> dict:
        return self._resources.get('dashboards')

    @property
    def supported_datasets(self) -> dict:
        return self._resources.get('datasets')

    @property
    def supported_views(self) -> dict:
        return self._resources.get('views')

    @property
    def dashboards(self) -> Dict[str, Dashboard]:
        """Returns a list of deployed dashboards"""
        if self._dashboards is None:
            self.discover_dashboards()
        return self._dashboards

    @property
    def datasets(self) -> Dict[str, Dataset]:
        """Returns a list of deployed dashboards"""
        if self._datasets is None:
            self.discover_datasets()
        return self._datasets or {}

    @property
    def athena_datasources(self) -> Dict[str, Datasource]:
        """Returns a list of existing athena datasources"""
        return {d.id: d for d in self.get_datasources(type='ATHENA')}

    @property
    def datasources(self) -> Dict[str, Datasource]:
        """Returns a list of existing datasources"""
        if self._datasources is None:
            logger.info(f"Discovering datasources for account {self.account_id}")
            self.discover_data_sources()

        return self._datasources

<<<<<<< HEAD
    def ensure_enterprise_subscription(self, email: str=None, subscribe_allowed=False) -> bool:
        try:
            edition = self.client.describe_account_subscription(
                AwsAccountId=self.account_id
            ).get('AccountInfo', {}).get('Edition')
        except self.client.exceptions.ResourceNotFoundException as exc:
            edition = None
        except self.client.exceptions.AccessDeniedException as exc:
            logger.info(
                'Insufficient rights to verify Quicksight subscription. '
                'Please make sure you have Quicksight has ENTERPRISE eddition'
            )
            return False

        if edition and 'ENTERPRISE' in edition:
            logger.debug(f'All Good. Quicksight has {edition} edition')
            return True

        if not subscribe_allowed:
            logger.critical("Quicksight has no Enterprise Edition")
            exit()

        logger.info('QuickSight ENTERPRISE Subscription is not found. Subscibing. Please check pricing here: https://aws.amazon.com/quicksight/pricing/ ')
        if not email:
            organizations = self._session.client('organizations')
            try:
                email = organizations.describe_account(AccountId=self.account_id).get("Account", {}).get("Email")
            except organizations.exceptions.AccessDeniedException as exc:
                logger.debug('Insufficient rights to describe_account')
            except organizations.exceptions.AWSOrganizationsNotInUseException as exc:
                logger.debug('Account is not a part of organization.')
            except Exception as exc:
                logger.debug(f'Failed to describe_account: {exc}')
            if not email:
                email = get_parameter(
                    param_name='quicksight-email',
                    message="Please enter an email to receive service and usage notifications from QuickSight. (mandatory)",
                )
        try:
            res = self.client.create_account_subscription(
                Edition='ENTERPRISE',
                AuthenticationMethod='IAM_AND_QUICKSIGHT',
                AwsAccountId=self.account_id,
                AccountName=self.account_id,
                NotificationEmail=email,
            )
        except self.client.exceptions.AccessDeniedException as exc:
            logger.info('Insufficient rights to set a QS subscription. Please set it manually')
            return False
        if res['Status'] != 200:
            logger.warning("Failed to create QS account_subscription {res}. Please set it manually")
            return False

        logger.info('Waiting for subscription to take effect')
        for i in range(60 * 5):
            time.sleep(1)
            try:
                edition = self.client.describe_account_subscription(
                    AwsAccountId=self.account_id
                ).get('AccountInfo', {}).get('Edition')
            except self.client.exceptions.ResourceNotFoundException as exc:
                edition = None
            if edition:
                break
        else:
            logger.critical('Timeout when waiting for QS account_subscription. Try to rerun in 10 mins.')
            exit(1)

        logger.info(f'Activated {edition} subscription.')
        return True
=======
    def username(self) -> str:
        if self._user:
            return self._user.get('UserName')
        # Guess the username from identity ARN
        arn = self.awsIdentity.get('Arn')
        if arn.split(':')[5] == 'root':
            return self.account_id
        else:
            return '/'.join(arn.split('/')[1:])
>>>>>>> b3ed9560

    def discover_dashboard(self, dashboardId: str):
        """Discover single dashboard"""
        dashboard = self.describe_dashboard(DashboardId=dashboardId)
        # Look for dashboard definition by DashboardId
        _definition = next((v for v in self.supported_dashboards.values() if v['dashboardId'] == dashboard.id), None)
        if not _definition:
            # Look for dashboard definition by templateId
            _definition = next((v for v in self.supported_dashboards.values() if v['templateId'] == dashboard.templateId), None)
        if not _definition:
            logger.info(f'Unsupported dashboard "{dashboard.name}" ({dashboard.deployed_arn})')
        else:
            logger.info(f'Supported dashboard "{dashboard.name}" ({dashboard.deployed_arn})')
            dashboard.definition = _definition
            logger.info(f'Found definition for "{dashboard.name}" ({dashboard.deployed_arn})')
            for dataset in dashboard.version.get('DataSetArns'):
                dataset_id = dataset.split('/')[-1]
                try:
                    _dataset = self.describe_dataset(id=dataset_id)
                    if not isinstance(_dataset, Dataset):
                        logger.info(f'Dataset "{dataset_id}" is missing')
                    else:
                        logger.info(f"Detected dataset: \"{_dataset.name}\" ({_dataset.id} in {dashboard.name})")
                        dashboard.datasets.update({_dataset.name: _dataset.id})
                except self.client.exceptions.AccessDeniedException:
                    logger.info(f'Looking local config for {dashboardId}')
                    dashboard.find_local_config()
                except self.client.exceptions.InvalidParameterValueException:
                    logger.info(f'Invalid dataset {dataset_id}')
            templateAccountId = _definition.get('sourceAccountId')
            templateId = _definition.get('templateId')
            try:
                template = self.describe_template(templateId, account_id=templateAccountId)
                dashboard.sourceTemplate = template
            except Exception as e:
                logger.debug(e, stack_info=True)
                logger.info(f'Unable to describe template {templateId} in {templateAccountId}')

            # recoursively add views
            all_views = []
            def _recoursive_add_view(view):
                all_views.append(view)
                for dep_view in (self.supported_views.get(view) or {}).get('dependsOn', {}).get('views', []):
                    _recoursive_add_view(dep_view)
            for dataset_name in dashboard.datasets.keys():
                for view in (self.supported_datasets.get(dataset_name) or {}).get('dependsOn', {}).get('views', []):
                    _recoursive_add_view(view)
            dashboard.views = all_views
            self._dashboards = self._dashboards or {}
            self._dashboards.update({dashboardId: dashboard})
            logger.info(f"{dashboard.name} has {len(dashboard.datasets)} datasets")
            logger.info(f'"{dashboard.name}" ({dashboardId}) discover complete')
            return dashboard

    def create_data_source(self) -> bool:
        """Create a new data source"""
        logger.info('Creating Athena data source')

        columns_tpl = {
            'user_arn': self.user.get('Arn')
        }
        data_source_permissions_tpl = Template(resource_string(
            package_or_requirement='cid.builtin.core',
            resource_name=f'data/permissions/data_source_permissions.json',
        ).decode('utf-8'))
        data_source_permissions = json.loads(data_source_permissions_tpl.safe_substitute(columns_tpl))
        params = {
            "AwsAccountId": self.account_id,
            "DataSourceId": str(uuid.uuid4()),
            "Name": "Athena",
            "Type": "ATHENA",
            "DataSourceParameters": {
                "AthenaParameters": {
                    "WorkGroup": self.AthenaWorkGroup
                }
            },
            "Permissions": [
                data_source_permissions
            ]
        }
        try:
            logger.info(f'Creating data source {params}')
            create_status = self.client.create_data_source(**params)
            logger.debug(f'Data source creation result {create_status}')
            current_status = create_status['CreationStatus']
            logger.info(f'Data source creation status {current_status}')
            # Poll for the current status of query as long as its not finished
            while current_status in ['CREATION_IN_PROGRESS', 'UPDATE_IN_PROGRESS']:
                time.sleep(1)
                datasource = self.describe_data_source(create_status['DataSourceId'], update=True)
                current_status = datasource.status
            if not datasource.is_healthy:
                logger.error(f'Data source creation failed: {datasource.error_info}')
                return False
            return True
        except self.client.exceptions.ResourceExistsException:
            logger.error('Data source already exists')
        except self.client.exceptions.AccessDeniedException as e:
            logger.info('Access denied creating Athena datasource')
            logger.debug(e, stack_info=True)
        return False


    def create_folder(self, folder_name: str, **create_parameters) -> dict:
        """Create a new folder"""
        logger.info('Creating QuickSight folder')
        create_parameters.update({
            "AwsAccountId": self.account_id,
            "FolderId": str(uuid.uuid4()),
            "Name": folder_name,
            "FolderType": "SHARED",
        })
        try:
            logger.info(f'Creating folder {create_parameters}')
            result = self.client.create_folder(**create_parameters)
            logger.debug(f'Folder creation result {result}')
            if (result.get('Status') != 200):
                logger.info(f'Folder creation failed with status {result.get("Status")}')
                return None
            folder = self.describe_folder(result['FolderId'])
            return folder
        except self.client.exceptions.ResourceExistsException:
            logger.error('Folder already exists')
        except self.client.exceptions.AccessDeniedException:
            logger.info('Access denied creating folder')
            raise
        return None

    def create_folder_membership(self, folder_id: str, member_id: str, member_type: str) -> bool:
        """Create a new folder membership"""
        logger.info(f'Creating folder membership for {member_type}: {member_id}')
        params = {
            "AwsAccountId": self.account_id,
            "FolderId": folder_id,
            "MemberId": member_id,
            "MemberType": member_type
        }
        try:
            logger.info(f'Creating folder membership {params}')
            result = self.client.create_folder_membership(**params)
            logger.debug(f'Folder membership creation result {result}')
            logger.info(f'Folder membership creation status {result.get("Status")}')
            if (result['Status'] != 200):
                logger.info(f'Folder membership creation failed with code {result.get("Status")}')
                return False
            return True
        except self.client.exceptions.ResourceExistsException:
            logger.error('Folder membership already exists')
        except self.client.exceptions.AccessDeniedException:
            logger.info('Access denied creating folder membership')
        return False

    def discover_data_sources(self) -> None:
        """ Discover existing datasources"""
        if self._datasources is None:
            self._datasources = {}
        logger.info('Discovering existing datasources')
        try:
            for v in self.list_data_sources():
                _datasource = Datasource(v)
                logger.info(f'Found datasource "{_datasource.name}" ({_datasource.id}) status={_datasource.status}')
                self._datasources.update({_datasource.id: _datasource})
        except self.client.exceptions.AccessDeniedException:
            logger.info('Access denied discovering data sources')
            for v in self.datasets.values():
                for d in v.datasources:
                    self.describe_data_source(d)
        except Exception as e:
            logger.debug(e, stack_info=True)

    def discover_dashboards(self, display: bool=False, refresh: bool=False) -> None:
        """ Discover deployed dashboards """
        if refresh or self._dashboards is None:
            self._dashboards = {}
        logger.info('Discovering deployed dashboards')
        deployed_dashboards=self.list_dashboards()
        logger.info(f'Found {len(deployed_dashboards)} deployed dashboards')
        logger.debug(deployed_dashboards)
        with click.progressbar(
            length=len(deployed_dashboards),
            label='Discovering deployed dashboards...',
            item_show_func=lambda a: str(a)[:50]
        ) as bar:
            for dashboard in deployed_dashboards:
                # Discover found dashboards
                dashboardName = dashboard.get('Name')
                dashboardId = dashboard.get('DashboardId')
                # Update progress bar
                bar.update(1, f'"{dashboardName}" ({dashboardId})')
                logger.info(f'Discovering dashboard "{dashboardName}" ({dashboardId})')
                self.discover_dashboard(dashboardId)
                # Update progress bar
                bar.update(0, 'Complete')
        # print('Discovered dashboards:')
        if not display:
            return
        for dashboard in self._dashboards.values():
            if dashboard.health:
                health = 'healthy' 
            else:
                health = 'unhealthy'
            print(f'\t{dashboard.name} ({dashboard.id}, {health}, {dashboard.status})')


    def list_dashboards(self) -> list:
        parameters = {
            'AwsAccountId': self.account_id
        }
        try:
            result = self.client.list_dashboards(**parameters)
            if result.get('Status') != 200:
                print(f'Error, {result}')
                exit()
            else:
                logger.debug(result)
                return result.get('DashboardSummaryList')
        except Exception as e:
            logger.debug(e, stack_info=True)
            return list()

    def list_data_sources(self) -> list:
        parameters = {
            'AwsAccountId': self.account_id
        }
        try:
            result = self.client.list_data_sources(**parameters)
            logger.debug(result)
            if result.get('Status') != 200:
                print(f'Error, {result}')
                exit()
            else:
                return result.get('DataSources')
        except self.client.exceptions.AccessDeniedException:
            logger.info('Access denied listing data sources')
            raise
        except Exception as e:
            logger.debug(e, stack_info=True)
            return list()

    def select_dashboard(self, force=False) -> str:
        """ Select from a list of discovered dashboards """
        selection = list()
        dashboard_id = None
        if not self.dashboards:
            return None
        choices = {}
        for dashboard in self.dashboards.values():
            health = 'healthy' if dashboard.health else 'unhealthy'
            key = f'{dashboard.name} ({dashboard.arn}, {health}, {dashboard.status})'
            if ((dashboard.latest or not dashboard.health) and not force):
                choices[key] = None
            else:
                choices[key] = dashboard.id
        try:
            dashboard_id = get_parameter(
                param_name='dashboard-id',
                message="Please select installation(s) from the list",
                choices=choices,
                none_as_disabled=True,
            )
        except AttributeError as e:
            # No updatable dashboards (selection is disabled)
            logger.debug(e, exc_info=True, stack_info=True)
        except Exception as e:
            logger.exception(e)
        finally:
            return dashboard_id

    def select_user(self):
        """ Select a user from the list of users """
        user_list = None
        try:
            user_list = self.identityClient.list_users(AwsAccountId=self.account_id, Namespace='default').get('UserList')
        except self.client.exceptions.AccessDeniedException:
            logger.info('Access denied listing users')
            return None #FIXME: should we rather allow manual entry when no access?

        _username = get_parameter(
            param_name='quicksight-user',
            message="Please select QuickSight user to use",
            choices={f"{user.get('UserName')} ({user.get('Email')}, {user.get('Role')})":user.get('UserName') for user in user_list}
        )
        for u in user_list:
            if u.get('UserName') == _username:
                return u
        else:
            return None

    def list_data_sets(self):
        parameters = {
            'AwsAccountId': self.account_id
        }
        try:
            result = self.client.list_data_sets(**parameters)
            if result.get('Status') != 200:
                print(f'Error, {result}')
                exit()
            else:
                return result.get('DataSetSummaries')
        except self.client.exceptions.AccessDeniedException:
            raise
        except Exception as e:
            logger.debug(e, stack_info=True)
            return None


    def list_folders(self) -> list:
        parameters = {
            'AwsAccountId': self.account_id
        }
        try:
            result = self.client.list_folders(**parameters)
            if result.get('Status') != 200:
                print(f'Error, {result}')
                exit()
            else:
                logger.debug(f"FolderList: {result.get('FolderSummaryList')}")
                return result.get('FolderSummaryList')
        except self.client.exceptions.AccessDeniedException:
            logger.info('Access denied listing folders')
            raise
        except Exception as e:
            logger.debug(e, stack_info=True)
            return None


    def describe_folder(self, folder_id: str) -> dict:
        parameters = {
            'AwsAccountId': self.account_id,
            'FolderId': folder_id
        }
        try:
            result = self.client.describe_folder(**parameters)
            logger.debug(f"DescribeFolder: {result}")
            if result.get('Status') != 200:
                print(f'Error, {result}')
                exit()
            else:
                logger.debug(result.get('Folder'))
                return result.get('Folder')
        except Exception as e:
            logger.debug(e, stack_info=True)
            return None


    def select_folder(self):
        """ Select a folder from the list of folders """
        try:
            folderList = self.list_folders()
            if not folderList:
                return None
        except self.client.exceptions.AccessDeniedException:
            raise

        _folder = get_parameter(
            param_name='folder-id',
            message="Please select QuickSight folder to use",
            choices={f"{folder.get('Name')} ({folder.get('FolderId')})":folder for folder in folderList}
        )
        return _folder


    def describe_dashboard(self, poll: bool=False, **kwargs) -> Union[None, Dashboard]:
        """ Describes an AWS QuickSight dashboard
        Keyword arguments:
        DashboardId

        """
        poll_interval = kwargs.get('poll_interval', 1)
        try:
            dashboard: Dashboard = None
            current_status = None
            # Poll for the current status of query as long as its not finished
            while current_status in [None, 'CREATION_IN_PROGRESS', 'UPDATE_IN_PROGRESS']:
                if current_status:
                    logger.info(f'Dashboard {dashboard.name} status is {current_status}, waiting for {poll_interval} seconds')
                    # Sleep before polling again
                    time.sleep(poll_interval)
                elif poll:
                    logger.info(f'Polling for dashboard {kwargs.get("DashboardId")}')
                response = self.client.describe_dashboard(AwsAccountId=self.account_id, **kwargs).get('Dashboard')
                logger.debug(response)
                dashboard = Dashboard(response)
                current_status = dashboard.version.get('Status')
                if not poll:
                    break
            logger.info(f'Dashboard {dashboard.name} status is {current_status}')
            return dashboard
        except self.client.exceptions.ResourceNotFoundException:
            return None
        except self.client.exceptions.UnsupportedUserEditionException:
            print('Error: AWS QuickSight Enterprise Edition is required')
            exit(1)
        except Exception as e:
            print(f'Error: {e}')
            raise

    def delete_dashboard(self, dashboard_id):
        """ Deletes an AWS QuickSight dashboard """
        paramaters = {
            'AwsAccountId': self.account_id,
            'DashboardId': dashboard_id
        }
        logger.info(f'Deleting dashboard {dashboard_id}')
        result = self.client.delete_dashboard(**paramaters)
        del self._dashboards[dashboard_id]
        return result

    def delete_dataset(self, id: str) -> bool:
        """ Deletes an AWS QuickSight dataset """

        logger.info(f'Deleting dataset {id}')
        try:
            self.client.delete_data_set(
                AwsAccountId=self.account_id,
                DataSetId=id
            )
            self.datasets.pop(id)
        except self.client.exceptions.AccessDeniedException:
            logger.info('Access denied deleting dataset')
            return False
        except self.client.exceptions.ResourceNotFoundException:
            logger.info('Dataset does not exist')
            return False
        else:
            logger.info(f'Deleted dataset {id}')
            return True


    def get_datasets(self, id: str=None, name: str=None) -> List[Dataset]:
        """ get dataset that match parameters """
        result = []
        for dataset in self.datasets.values():
            if id is not None and dataset.id != id:
                continue
            if name is not None and dataset.name != name:
                continue
            result.append(dataset)
        return result


    def get_datasources(self, id: str=None, name: str=None, type: str=None, athena_workgroup_name: str=None, healthy: bool=True) -> List[Datasource]:
        """ get datasource that matches parameters """
        result = []
        for datasource in self.datasources.values():
            if healthy is not None and datasource.is_healthy != healthy:
                continue
            if id is not None and datasource.id != id:
                continue
            if name is not None and datasource.name != name:
                continue
            if type is not None and datasource.type != type:
                continue
            if athena_workgroup_name is not None and datasource.AthenaParameters.get('WorkGroup') != athena_workgroup_name:
                continue
            result.append(datasource)
        return result


    def describe_dataset(self, id, timeout: int=1) -> Dataset:
        """ Describes an AWS QuickSight dataset """
        if self._datasets and id in self._datasets:
            return self._datasets.get(id)
        self._datasets = self._datasets or {}
        poll_interval = 1
        _dataset = None
        deadline = time.time() + timeout
        while time.time() <= deadline:
            try:
                _dataset = Dataset(self.client.describe_data_set(AwsAccountId=self.account_id,DataSetId=id).get('DataSet'))
                logger.info(f'Saving dataset details "{_dataset.name}" ({_dataset.id})')
                self._datasets.update({_dataset.id: _dataset})
                break
            except self.client.exceptions.ResourceNotFoundException:
                logger.info(f'DataSetId {id} not found')
                time.sleep(poll_interval)
                continue
            except self.client.exceptions.AccessDeniedException:
                logger.debug(f'No quicksight:DescribeDataSet permission or missing DataSetId {id}')
                return None

        return self._datasets.get(id, None)

    def discover_datasets(self, _datasets: list=None):
        """ Discover datasets in the account """

        logger.info('Discovering datasets')
        self._datasets =  self._datasets or {}
        if _datasets:
            for dataset in _datasets:
                self.describe_dataset(dataset)
        try:
            for dataset in self.list_data_sets():
                try:
                    self.describe_dataset(dataset.get('DataSetId'))
                except Exception as e:
                    logger.debug(e, stack_info=True)
                    continue
        except self.client.exceptions.AccessDeniedException:
            logger.info('Access denied listing datasets')
        except Exception as e:
            logger.debug(e, stack_info=True)
            logger.info('No datasets found')


    def describe_data_source(self, id: str, update: bool=False) -> Datasource:
        """ Describes an AWS QuickSight DataSource """
        if not update and self.datasources and id in self.datasources:
            return self.datasources.get(id)
        try:
            logger.info(f'Discovering DataSource {id}')
            result = self.client.describe_data_source(AwsAccountId=self.account_id, DataSourceId=id)
            logger.debug(result)
            _datasource = Datasource(result.get('DataSource'))
            logger.info(f'DataSource "{_datasource.name}" status is {_datasource.status}, saving details')
            self._datasources.update({_datasource.id: _datasource})
        except self.client.exceptions.ResourceNotFoundException:
            logger.info(f'DataSource {id} do not exist')
            raise
        except self.client.exceptions.AccessDeniedException:
            logger.info(f'No quicksight:DescribeDataSource permission or missing DataSetId {id}')
            raise
        except Exception as e:
            logger.info(e)
            logger.debug(e, stack_info=True)
            return None
        else:
            return _datasource


    def describe_template(self, template_id: str, account_id: str=None ):
        """ Describes an AWS QuickSight template """
        if not account_id:
            account_id=self.cidAccountId
        try:
            result = self.use1Client.describe_template(AwsAccountId=account_id,TemplateId=template_id)
            logger.debug(result)
        except self.client.exceptions.UnsupportedUserEditionException:
            logger.critical('AWS QuickSight Enterprise Edition is required')
            exit(1)
        except self.client.exceptions.ResourceNotFoundException:
            logger.critical(f'Error: Template {template_id} is not available in account {account_id}.')
            exit(1)
        except Exception as e:
            logger.debug(e, stack_info=True)
            logger.critical(f'Error: {e} - Cannot find {template_id} in account {account_id}.')
            exit(1)
        return result.get('Template')

    def describe_user(self, username: str) -> dict:
        """ Describes an AWS QuickSight user """
        parameters = {
            'AwsAccountId': self.account_id,
            'UserName': username,
            'Namespace': 'default'
        }
        try:
            result = self.identityClient.describe_user(**parameters)
            logger.debug(result)
            return result.get('User')
        except self.client.exceptions.ResourceNotFoundException:
            logger.info(f'QuickSight user {username} not found.')
            return None
        except self.client.exceptions.AccessDeniedException:
            userList = self.identityClient.list_users(AwsAccountId=self.account_id, Namespace='default').get('UserList')
            logger.debug(userList)
            for user in userList:
                if username.endswith(user.get('UserName')):
                    logger.info(f'Found user: {user}')
                    return user
            logger.info(f'QuickSight user {username} not found.')
            return None

    def create_dataset(self, definition: dict) -> str:
        """ Creates an AWS QuickSight dataset """
        poll_interval = 1
        max_timeout = 60
        definition.update({'AwsAccountId': self.account_id})
        dataset_id = None
        try:
            logger.info(f'Creating dataset {definition.get("Name")} ({dataset_id})')
            logger.debug(f'Dataset definition: {definition}')
            response = self.client.create_data_set(**definition)
            dataset_id = response.get('DataSetId')
        except self.client.exceptions.ResourceExistsException:
            logger.info(f'Dataset {definition.get("Name")} already exists')

        logger.info(f'Waiting for {definition.get("Name")} to be created')
        deadline = time.time() + max_timeout
        while time.time() < deadline:
            _dataset = self.describe_dataset(dataset_id)
            if isinstance(_dataset, Dataset):
                break
            else:
                time.sleep(poll_interval)
        else:
            logger.info(f'Dataset {definition.get("Name")} is not created before timeout.')
            return None
        logger.info(f'Dataset {_dataset.name} is created')
        return dataset_id


    def update_dataset(self, definition: dict) -> str:
        """ Creates an AWS QuickSight dataset """
        definition.update({'AwsAccountId': self.account_id})
        logger.info(f'Updating dataset {definition.get("Name")}')

        if "Permissions" in definition:
            logger.info('Ignoring permissions for dataset update.')
            del definition['Permissions']
        response = self.client.update_data_set(**definition)
        logger.info(f'Dataset {definition.get("Name")} is updated')
        return True


    def create_dashboard(self, definition: dict, **kwargs) -> Dashboard:
        """ Creates an AWS QuickSight dashboard """
        DataSetReferences = list()
        for k, v in definition.get('datasets', dict()).items():
            DataSetReferences.append({
                'DataSetPlaceholder': k,
                'DataSetArn': v
            })
        
        dashboard_permissions_tpl = Template(resource_string(
            package_or_requirement='cid.builtin.core',
            resource_name=f'data/permissions/dashboard_permissions.json',
        ).decode('utf-8'))
        columns_tpl = {
            'user_arn': self.user.get('Arn')
        }
        dashboard_permissions = json.loads(dashboard_permissions_tpl.safe_substitute(columns_tpl))
        create_parameters = {
            'AwsAccountId': self.account_id,
            'DashboardId': definition.get('dashboardId'),
            'Name': definition.get('name'),
            'Permissions': [
                dashboard_permissions
            ],
            'SourceEntity': {
                'SourceTemplate': {
                    'Arn': f"{definition.get('sourceTemplate').get('Arn')}/version/{definition.get('sourceTemplate').get('Version').get('VersionNumber')}",
                    'DataSetReferences': DataSetReferences
                }
            }
        }
        
        create_parameters = always_merger.merge(create_parameters, kwargs)
        try:
            logger.info(f'Creating dashboard "{definition.get("name")}"')
            logger.debug(create_parameters)
            create_status = self.client.create_dashboard(**create_parameters)
            logger.debug(create_status)
        except self.client.exceptions.ResourceExistsException:
            logger.info(f'Dashboard {definition.get("name")} already exists')
            raise
        created_version = int(create_status['VersionArn'].split('/')[-1])

        # Poll for the current status of query as long as its not finished
        describe_parameters = {
            'DashboardId': definition.get('dashboardId'),
            'VersionNumber': created_version
        }
        dashboard = self.describe_dashboard(poll=True, **describe_parameters)
        self.discover_dashboard(dashboard.id)
        if not dashboard.health:
            failure_reason = dashboard.version.get('Errors')
            raise Exception(failure_reason)

        return dashboard


    def update_dashboard(self, dashboard: Dashboard, **kwargs):
        """ Updates an AWS QuickSight dashboard """
        DataSetReferences = list()
        for k, v in dashboard.datasets.items():
            DataSetReferences.append({
                'DataSetPlaceholder': k,
                'DataSetArn': self.datasets.get(v).arn
            })

        update_parameters = {
            'AwsAccountId': self.account_id,
            'DashboardId': dashboard.id,
            'Name': dashboard.name,
            'SourceEntity': {
                'SourceTemplate': {
                    'Arn': f"{dashboard.sourceTemplate.get('Arn')}/version/{dashboard.latest_version}",
                    'DataSetReferences': DataSetReferences
                }
            }
        }

        update_parameters = always_merger.merge(update_parameters, kwargs)
        logger.info(f'Updating dashboard "{dashboard.name}"')
        logger.debug(f"Update parameters: {update_parameters}")
        update_status = self.client.update_dashboard(**update_parameters)
        logger.debug(update_status)
        updated_version = int(update_status['VersionArn'].split('/')[-1])

        dashboard = self.describe_dashboard(poll=True, DashboardId=dashboard.id, VersionNumber=updated_version)
        if not dashboard.health:
            failure_reason = dashboard.version.get('Errors')
            raise Exception(failure_reason)

        update_params = {
            'AwsAccountId': self.account_id,
            'DashboardId': dashboard.id,
            'VersionNumber': updated_version
        }
        result = self.client.update_dashboard_published_version(**update_params)
        logger.debug(result)
        if result['Status'] != 200:
            raise Exception(result)

        return result


    def update_dashboard_permissions(self, **update_parameters):
        """ Updates an AWS QuickSight dashboard permissions """
        logger.debug(f"Updating Dashboard permissions: {update_parameters}")
        update_parameters.update({'AwsAccountId': self.account_id})
        update_status = self.client.update_dashboard_permissions(**update_parameters)
        logger.debug(update_status)
        return update_status


    def update_data_set_permissions(self, **update_parameters):
        """ Updates an AWS QuickSight dataset permissions """
        logger.debug(f"Updating DataSet permissions: {update_parameters}")
        update_parameters.update({'AwsAccountId': self.account_id})
        update_status = self.client.update_data_set_permissions(**update_parameters)
        logger.debug(update_status)
        return update_status


    def update_data_source_permissions(self, **update_parameters):
        """ Updates an AWS QuickSight data source permissions """
        logger.debug(f"Updating DataSource permissions: {update_parameters}")
        update_parameters.update({'AwsAccountId': self.account_id})
        update_status = self.client.update_data_source_permissions(**update_parameters)
        logger.debug(update_status)
        return update_status


    def update_template_permissions(self, **update_parameters):
        """ Updates an AWS QuickSight template permissions """
        logger.debug(f"Updating Template permissions: {update_parameters}")
        update_parameters.update({'AwsAccountId': self.account_id})
        update_status = self.client.update_template_permissions(**update_parameters)
        logger.debug(update_status)
        return update_status<|MERGE_RESOLUTION|>--- conflicted
+++ resolved
@@ -134,7 +134,6 @@
 
         return self._datasources
 
-<<<<<<< HEAD
     def ensure_enterprise_subscription(self, email: str=None, subscribe_allowed=False) -> bool:
         try:
             edition = self.client.describe_account_subscription(
@@ -205,7 +204,7 @@
 
         logger.info(f'Activated {edition} subscription.')
         return True
-=======
+
     def username(self) -> str:
         if self._user:
             return self._user.get('UserName')
@@ -215,7 +214,6 @@
             return self.account_id
         else:
             return '/'.join(arn.split('/')[1:])
->>>>>>> b3ed9560
 
     def discover_dashboard(self, dashboardId: str):
         """Discover single dashboard"""
