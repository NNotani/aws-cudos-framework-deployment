import json
import logging
import re
import time
import uuid
from pkg_resources import resource_string
from string import Template
from typing import Dict, List, Union

import click
from deepmerge import always_merger

from cid.base import CidBase
from cid.helpers.quicksight.dashboard import Dashboard
from cid.helpers.quicksight.dataset import Dataset
from cid.helpers.quicksight.datasource import Datasource
from cid.helpers.quicksight.template import Template as CidQsTemplate
from cid.utils import get_parameter, get_parameters
from cid.exceptions import CidCritical

logger = logging.getLogger(__name__)

class QuickSight(CidBase):
    # Define defaults
    cidAccountId = '223485597511'
    _AthenaWorkGroup: str = None
    _dashboards: Dict[str, Dashboard] = None
    _datasets: Dict[str, Dataset] = None
    _datasources: Dict[str, Datasource] = None
    _templates: Dict[str, CidQsTemplate] = dict()
    _identityRegion: str = None
    _user: dict = None
    _principal_arn: dict = None
    _group: dict = None
    client = None

    def __init__(self, session, resources=None) -> None:
        self._resources = resources
        super().__init__(session)

        # QuickSight clients
        logger.info(f'Creating QuickSight client')
        self.client = self.session.client('quicksight')
        self.identityClient = self.session.client('quicksight', region_name=self.identityRegion)


    @property
    def AthenaWorkGroup(self) -> str:
        return self._AthenaWorkGroup
    
    @AthenaWorkGroup.setter
    def AthenaWorkGroup(self, value):
        self._AthenaWorkGroup = value

    @property
    def user(self) -> dict:
        if not self._user:
            username = get_parameters().get('quicksight-user', None)
            if username.lower() == 'current user':
                username = self.username
            if username:
                try:
                    self._user =  self.describe_user(username)
                except Exception as exc:
                    logger.debug(exc, exc_info=True)
                    logger.error(f'Failed to find your QuickSight username ({exc}). Is QuickSight activated?')
        return self._user

    @property
    def group(self) -> dict:
        if not self._group:
            groupname = get_parameters().get('quicksight-group', None)
            if groupname:
                try:
                    self._group =  self.describe_group(groupname)
                except Exception as exc:
                    logger.debug(exc, stack_info=True)
                    logger.error(f'Failed to find your QuickSight groupname ({exc}). Is QuickSight activated?')
        return self._group

    @property
    def identityRegion(self) -> str:
        if not self._identityRegion:
            try:
                logger.info(f'Detecting QuickSight identity region, trying {self.region}')
                username = get_parameters().get('quicksight-user', self.username)
                parameters = {
                    'AwsAccountId': self.account_id,
                    'UserName': username,
                    'Namespace': 'default'
                }
                self.client.describe_user(**parameters)
                self._identityRegion = self.region
            except self.client.exceptions.AccessDeniedException as e:
                logger.debug(e)
                pattern = f'Operation is being called from endpoint {self.region}, but your identity region is (.*). Please use the (.*) endpoint.'
                match = re.search(pattern, e.response['Error']['Message'])
                if match:
                    logger.info(f'Switching QuickSight identity region to {match.group(1)}')
                    self._identityRegion = match.group(1)
                else:
                    raise
            except self.client.exceptions.ResourceNotFoundException:
                logger.info(f'QuickSight identity region detection failed, using {self.region}')
                self._identityRegion = self.region
            except Exception as e:
                logger.debug(e, exc_info=True)
                logger.info(f'QuickSight identity region detection failed, using {self.region}')
                self._identityRegion = self.region
            logger.info(f'Using QuickSight identity region: {self._identityRegion}')
        return self._identityRegion

    @property
    def edition(self) -> Union[str, None]:
        if not hasattr(self, '_subscription_info'):
            self._subscription_info = self.describe_account_subscription()
        return self._subscription_info.get('Edition')

    @property
    def supported_dashboards(self) -> dict:
        return self._resources.get('dashboards')

    @property
    def supported_datasets(self) -> dict:
        return self._resources.get('datasets')

    @property
    def supported_views(self) -> dict:
        return self._resources.get('views')

    @property
    def dashboards(self) -> Dict[str, Dashboard]:
        """Returns a list of deployed dashboards"""
        if self._dashboards is None:
            self.discover_dashboards()
        return self._dashboards

    @property
    def datasets(self) -> Dict[str, Dataset]:
        """Returns a list of deployed dashboards"""
        if self._datasets is None:
            self.discover_datasets()
        return self._datasets or {}

    @property
    def athena_datasources(self) -> Dict[str, Datasource]:
        """Returns a list of existing athena datasources"""
        return {d.id: d for d in self.get_datasources(type='ATHENA')}

    @property
    def datasources(self) -> Dict[str, Datasource]:
        """Returns a list of existing datasources"""
        if self._datasources is None:
            logger.info(f"Discovering datasources for account {self.account_id}")
            self.discover_data_sources()

        return self._datasources


    def ensure_subscription(self) -> None:
        """Ensure that the QuickSight subscription is active"""

        if not self.edition:
            raise CidCritical('QuickSight is not activated')
        elif self.edition != 'STANDARD':
            logger.info(f'QuickSight subscription: {self._subscription_info}')
        else:
            raise CidCritical(f'QuickSight Enterprise edition is required, you have {self.edition}')

    def describe_account_subscription(self) -> dict:
        """Returns the account subscription details"""
        result = dict()

        try:
            result = self.client.describe_account_subscription(AwsAccountId=self.account_id).get('AccountInfo')
        except self.client.exceptions.AccessDeniedException as e:
            """
            In case we lack privileges to DescribeAccountSubscription API
            we use ListDashboards API call that throws UnsupportedUserEditionException
            in case the account doesn't have Enterprise edition
            """
            logger.info('Insufficient privileges to describe account subscription, working around')
            try:
                self.client.list_dashboards(AwsAccountId=self.account_id).get('AccountInfo')
                result = {'Edition': 'ENTERPRISE'}
            except self.client.exceptions.UnsupportedUserEditionException as e:
                logger.debug(f'UnsupportedUserEditionException means edition is STANDARD: {e}')
                result = {'Edition': 'STANDARD'}
        except self.client.exceptions.ResourceNotFoundException as e:
            logger.debug(e, exc_info=True)
            logger.info('QuickSight not activated')
        except Exception as e:
            logger.debug(e, exc_info=True)
        return result


    def discover_dashboard(self, dashboardId: str) -> Dashboard:
        """Discover single dashboard"""
        dashboard = self.describe_dashboard(DashboardId=dashboardId)
<<<<<<< HEAD
        # Look for dashboard definition by DashboardId
        _definition = next((v for v in self.supported_dashboards.values() if v['dashboardId'] == dashboard.id), None)
        if not _definition:
            # Look for dashboard definition by templateId
            _definition = next((v for v in self.supported_dashboards.values() if v['templateId'] == dashboard.template_id), None)
=======
>>>>>>> 1710c452
        try:
            _template_arn = dashboard.version.get('SourceEntityArn')
            _template_id = str(_template_arn.split('/')[1])
            _template_version = int(_template_arn.split('/')[-1])
            _template = self.describe_template(template_id=_template_id, version_number=_template_version)
            if isinstance(_template, CidQsTemplate):
                dashboard.deployedTemplate = _template
        except Exception as e:
                logger.debug(e, exc_info=True)
                logger.info(f'Unable to describe template {_template_id}, {e}')
        # Look for dashboard definition by DashboardId
        _definition = next((v for v in self.supported_dashboards.values() if v['dashboardId'] == dashboard.id), None)
        if not _definition:
            # Look for dashboard definition by templateId
            logger.info(dashboard.template_id)
            _definition = next((v for v in self.supported_dashboards.values() if v['templateId'] == dashboard.template_id), None)
        if not _definition:
            logger.info(f'Unsupported dashboard "{dashboard.name}" ({dashboard.template_arn})')
        else:
            logger.info(f'Supported dashboard "{dashboard.name}" ({dashboard.template_arn})')
            dashboard.definition = _definition
            logger.info(f'Found definition for "{dashboard.name}" ({dashboard.template_arn})')
            for dataset in dashboard.version.get('DataSetArns'):
                dataset_id = dataset.split('/')[-1]
                try:
                    _dataset = self.describe_dataset(id=dataset_id)
                    if not isinstance(_dataset, Dataset):
                        logger.info(f'Dataset "{dataset_id}" is missing')
                    else:
                        logger.info(f"Detected dataset: \"{_dataset.name}\" ({_dataset.id} in {dashboard.name})")
                        dashboard.datasets.update({_dataset.name: _dataset.id})
                except self.client.exceptions.AccessDeniedException:
                    logger.info(f'Access denied describing DataSetId {dataset_id} for Dashboard {dashboardId}')
                except self.client.exceptions.InvalidParameterValueException:
                    logger.info(f'Invalid dataset {dataset_id}')
            templateAccountId = _definition.get('sourceAccountId')
            templateId = _definition.get('templateId')
            region = _definition.get('region', 'us-east-1')
            try:
                template = self.describe_template(templateId, account_id=templateAccountId, region=region)
                dashboard.sourceTemplate = template
            except Exception as e:
                logger.debug(e, exc_info=True)
                logger.info(f'Unable to describe template {templateId} in {templateAccountId} ({region})')

            # recoursively add views
            all_views = []
            def _recoursive_add_view(view):
                all_views.append(view)
                for dep_view in (self.supported_views.get(view) or {}).get('dependsOn', {}).get('views', []):
                    _recoursive_add_view(dep_view)
            for dataset_name in dashboard.datasets.keys():
                for view in (self.supported_datasets.get(dataset_name) or {}).get('dependsOn', {}).get('views', []):
                    _recoursive_add_view(view)
            dashboard.views = all_views
            self._dashboards = self._dashboards or {}
            self._dashboards.update({dashboardId: dashboard})
            logger.info(f"{dashboard.name} has {len(dashboard.datasets)} datasets")
            logger.info(f'"{dashboard.name}" ({dashboardId}) discover complete')
            return dashboard

    def ensure_group_exists(self, groupname='cid-owners', description='Created by Cloud Intelligence Dashboards'):
        try:
            group = self.identityClient.describe_group(
                AwsAccountId=self.account_id,
                Namespace='default',
                GroupName=groupname
            ).get('Group')
        except self.client.exceptions.ResourceNotFoundException:
            group = self.identityClient.create_group(
                AwsAccountId=self.account_id,
                GroupName=groupname,
                Namespace='default',
                description=description,
            ).get('Group')
        except self.client.exceptions.AccessDeniedException as e:
            raise CidCritical('Cannot access groups. (AccessDenied). Please use quicksight-user parameter '
                'or ensure you have permissions quicksight::DescribeGroup and quicksight::CreateGroup')
        return group


    def get_principal_arn(self):
        if self._principal_arn:
            return self._principal_arn

        if self.group and self.user:
            raise CidCritical('provided both quicksight-group and quicksight-user. Please keep just one.')
        if self.group:
            self._principal_arn = self.group.get('Arn')
        elif self.user:
            self._principal_arn = self.user.get('Arn')

        if self._principal_arn:
            return self._principal_arn

        # No parameters provided, let's ask user. Following parameter is not supposed to be used by CLI users.
        quicksight_owner = get_parameter('quicksight-owner',
            message='You have not provided quicksight-user or quicksight-group. Do you what your objects to be owned by a user or a group?',
            choices=[
                'group cid-owners (recommended)',
                f'current user {self.username}',
                'other user'],
            default='group cid-owners (recommended)'
        )

        if quicksight_owner.startswith("current user"):
            username = self.username # try with default user, works for IAM users
            if username:
                try:
                    self._user =  self.describe_user(username)
                except Exception as exc:
                    logger.debug(exc, stack_info=True)
                    logger.error(f'Failed to find your QuickSight username ({exc}). Is QuickSight activated?')
            if not self._user:
                self._user = self.select_user()
            if not self._user:
                logger.critical('Cannot get QuickSight username. Is Enteprise subscription activated in QuickSight?')
                exit(1)
            logger.info(f"Using QuickSight user {self._user.get('UserName')}")
            self._principal_arn = self._user.get('Arn')

        elif quicksight_owner.startswith("other user"):
            self._user = self.select_user()
            if not self._user:
                logger.critical('Cannot get QuickSight username. Is Enteprise subscription activated in QuickSight?')
                exit(1)
            self._principal_arn = self._user.get('Arn')

        elif quicksight_owner.startswith("group cid-owners"):
            group = self.ensure_group_exists('cid-owners')
            self._principal_arn = group.get('Arn')

        if not self._principal_arn:
            logger.critical('Cannot find principal_arn. Please provide --quicksight-username or --quicksight-groupname')
            exit(1)

        return self._principal_arn



    def create_data_source(self) -> bool:
        """Create a new data source"""
        logger.info('Creating Athena data source')

        columns_tpl = {
            'PrincipalArn': self.get_principal_arn()
        }
        data_source_permissions_tpl = Template(resource_string(
            package_or_requirement='cid.builtin.core',
            resource_name=f'data/permissions/data_source_permissions.json',
        ).decode('utf-8'))
        data_source_permissions = json.loads(data_source_permissions_tpl.safe_substitute(columns_tpl))
        params = {
            "AwsAccountId": self.account_id,
            "DataSourceId": str(uuid.uuid4()),
            "Name": "Athena",
            "Type": "ATHENA",
            "DataSourceParameters": {
                "AthenaParameters": {
                    "WorkGroup": self.AthenaWorkGroup
                }
            },
            "Permissions": [
                data_source_permissions
            ]
        }
        try:
            logger.info(f'Creating data source {params}')
            create_status = self.client.create_data_source(**params)
            logger.debug(f'Data source creation result {create_status}')
            current_status = create_status['CreationStatus']
            logger.info(f'Data source creation status {current_status}')
            # Poll for the current status of query as long as its not finished
            while current_status in ['CREATION_IN_PROGRESS', 'UPDATE_IN_PROGRESS']:
                time.sleep(1)
                datasource = self.describe_data_source(create_status['DataSourceId'], update=True)
                current_status = datasource.status
            if not datasource.is_healthy:
                logger.error(f'Data source creation failed: {datasource.error_info}')
                if get_parameter(
                    param_name='quicksight-delete-failed-datasource',
                    message=f'Data source creation failed: {datasource.error_info}. Delete?',
                    choices=['yes', 'no'],
                ) == 'yes':
                    try:
                        self.delete_data_source(datasource.id)
                    except self.client.exceptions.AccessDeniedException as e:
                        logger.info('Access denied deleting Athena datasource')
                return False
            return True
        except self.client.exceptions.ResourceExistsException:
            logger.error('Data source already exists')
        except self.client.exceptions.AccessDeniedException as e:
            logger.info('Access denied creating Athena datasource')
            logger.debug(e, exc_info=True)
        return False


    def create_folder(self, folder_name: str, **create_parameters) -> dict:
        """Create a new folder"""
        logger.info('Creating QuickSight folder')
        folder_id = str(uuid.uuid4())
        create_parameters.update({
            "AwsAccountId": self.account_id,
            "FolderId": folder_id,
            "Name": folder_name,
            "FolderType": "SHARED",
        })
        try:
            logger.info(f'Creating folder {create_parameters}')
            result = self.client.create_folder(**create_parameters)
            logger.debug(f'Folder creation result {result}')
            if (result.get('Status') != 200):
                logger.info(f'Folder creation failed with status {result.get("Status")}')
                return None
            folder = self.describe_folder(result['FolderId'])
            return folder
        except self.client.exceptions.ResourceExistsException:
            logger.info('Folder already exists')
            return self.describe_folder(folder_id)
        except self.client.exceptions.AccessDeniedException:
            logger.info('Access denied creating folder')
            raise
        return None

    def create_folder_membership(self, folder_id: str, member_id: str, member_type: str) -> bool:
        """Create a new folder membership"""
        logger.info(f'Creating folder membership for {member_type}: {member_id}')
        params = {
            "AwsAccountId": self.account_id,
            "FolderId": folder_id,
            "MemberId": member_id,
            "MemberType": member_type
        }
        try:
            logger.info(f'Creating folder membership {params}')
            result = self.client.create_folder_membership(**params)
            logger.debug(f'Folder membership creation result {result}')
            logger.info(f'Folder membership creation status {result.get("Status")}')
            if (result['Status'] != 200):
                logger.info(f'Folder membership creation failed with code {result.get("Status")}')
                return False
            return True
        except self.client.exceptions.ResourceExistsException:
            logger.error('Folder membership already exists')
        except self.client.exceptions.AccessDeniedException:
            logger.info('Access denied creating folder membership')
        return False

    def discover_data_sources(self) -> None:
        """ Discover existing datasources"""
        if self._datasources is None:
            self._datasources = {}
        logger.info('Discovering existing datasources')
        try:
            for v in self.list_data_sources():
                _datasource = Datasource(v)
                logger.info(f'Found datasource "{_datasource.name}" ({_datasource.id}) status={_datasource.status}')
                self._datasources.update({_datasource.id: _datasource})
        except self.client.exceptions.AccessDeniedException:
            logger.info('Access denied discovering data sources')
            for v in self.datasets.values():
                for d in v.datasources:
                    self.describe_data_source(d)
        except Exception as e:
            logger.debug(e, exc_info=True)

    def discover_dashboards(self, display: bool=False, refresh: bool=False) -> None:
        """ Discover deployed dashboards """
        if refresh or self._dashboards is None:
            self._dashboards = {}
        logger.info('Discovering deployed dashboards')
        deployed_dashboards=self.list_dashboards()
        logger.info(f'Found {len(deployed_dashboards)} deployed dashboards')
        logger.debug(deployed_dashboards)
        with click.progressbar(
            length=len(deployed_dashboards),
            label='Discovering deployed dashboards...',
            item_show_func=lambda a: str(a)[:50]
        ) as bar:
            for dashboard in deployed_dashboards:
                # Discover found dashboards
                dashboardName = dashboard.get('Name')
                dashboardId = dashboard.get('DashboardId')
                # Update progress bar
                bar.update(1, f'"{dashboardName}" ({dashboardId})')
                logger.info(f'Discovering dashboard "{dashboardName}" ({dashboardId})')
                self.discover_dashboard(dashboardId)
                # Update progress bar
                bar.update(0, 'Complete')
        # print('Discovered dashboards:')
        if not display:
            return
        for dashboard in self._dashboards.values():
            if dashboard.health:
                health = 'healthy' 
            else:
                health = 'unhealthy'
            print(f'\t{dashboard.name} ({dashboard.id}, {health}, {dashboard.status})')


    def list_dashboards(self) -> list:
        parameters = {
            'AwsAccountId': self.account_id
        }
        try:
            result = self.client.list_dashboards(**parameters)
            if result.get('Status') != 200:
                raise CidCritical(f'list_dashboards: {result}')
            else:
                logger.debug(result)
                return result.get('DashboardSummaryList')
        except Exception as e:
            logger.debug(e, exc_info=True)
            return list()

    def list_data_sources(self) -> list:
        parameters = {
            'AwsAccountId': self.account_id
        }
        data_sources = []
        try:
            for page in self.client.get_paginator('list_data_sources').paginate(**parameters):
                data_sources += page.get('DataSources',[])
            return data_sources
        except self.client.exceptions.AccessDeniedException:
            logger.info('Access denied listing data sources')
            raise
        except Exception as e:
            logger.debug(e, exc_info=True)
            return list()

    def select_dashboard(self, force=False) -> str:
        """ Select from a list of discovered dashboards """
        selection = list()
        dashboard_id = None
        if not self.dashboards:
            return None
        choices = {}
        for dashboard in self.dashboards.values():
            health = 'healthy' if dashboard.health else 'unhealthy'
            key = f'{dashboard.name} ({dashboard.arn}, {health}, {dashboard.status})'
            if ((dashboard.latest or not dashboard.health) and not force):
                choices[key] = None
            else:
                choices[key] = dashboard.id
        try:
            dashboard_id = get_parameter(
                param_name='dashboard-id',
                message="Please select installation(s) from the list",
                choices=choices,
                none_as_disabled=True,
            )
        except AttributeError as e:
            # No updatable dashboards (selection is disabled)
            logger.debug(e, exc_info=True)
        except Exception as e:
            logger.exception(e)
        finally:
            return dashboard_id

    def select_user(self):
        """ Select a user from the list of users """
        user_list = None
        try:
            user_list = self.identityClient.list_users(AwsAccountId=self.account_id, Namespace='default').get('UserList')
        except self.client.exceptions.AccessDeniedException:
            logger.info('Access denied listing users')
            return None #FIXME: should we rather allow manual entry when no access?

        _username = get_parameter(
            param_name='quicksight-user',
            message="Please select QuickSight user to use",
            choices={f"{user.get('UserName')} ({user.get('Email')}, {user.get('Role')})":user.get('UserName') for user in user_list}
        )
        for u in user_list:
            if u.get('UserName') == _username:
                return u
        else:
            return None

    def list_data_sets(self):
        parameters = {
            'AwsAccountId': self.account_id
        }
        try:
            result = self.client.list_data_sets(**parameters)
            if result.get('Status') != 200:
                raise CidCritical(f'list_data_sets: {result}')
            else:
                return result.get('DataSetSummaries')
        except self.client.exceptions.AccessDeniedException:
            raise
        except Exception as e:
            logger.debug(e, exc_info=True)
            return None


    def list_folders(self) -> list:
        parameters = {
            'AwsAccountId': self.account_id
        }
        try:
            result = self.client.list_folders(**parameters)
            if result.get('Status') != 200:
                 raise CidCritical(f'list_folders: {result}')
            else:
                logger.debug(f"FolderList: {result.get('FolderSummaryList')}")
                return result.get('FolderSummaryList')
        except self.client.exceptions.AccessDeniedException:
            logger.info('Access denied listing folders')
            raise
        except Exception as e:
            logger.debug(e, exc_info=True)
            return None


    def describe_folder(self, folder_id: str) -> dict:
        parameters = {
            'AwsAccountId': self.account_id,
            'FolderId': folder_id
        }
        try:
            result = self.client.describe_folder(**parameters)
            logger.debug(f"DescribeFolder: {result}")
            if result.get('Status') != 200:
                raise CidCritical(f'describe_folder : {result}')
            else:
                logger.debug(result.get('Folder'))
                return result.get('Folder')
        except Exception as e:
            logger.debug(e, exc_info=True)
            return None


    def select_folder(self):
        """ Select a folder from the list of folders """
        try:
            folderList = self.list_folders()
            if not folderList:
                return None
        except self.client.exceptions.AccessDeniedException:
            raise

        _folder = get_parameter(
            param_name='folder-id',
            message="Please select QuickSight folder to use",
            choices={f"{folder.get('Name')} ({folder.get('FolderId')})":folder for folder in folderList}
        )
        return _folder


    def describe_dashboard(self, poll: bool=False, **kwargs) -> Union[None, Dashboard]:
        """ Describes an AWS QuickSight dashboard
        Keyword arguments:
        DashboardId

        """
        poll_interval = kwargs.get('poll_interval', 1)
        try:
            dashboard: Dashboard = None
            current_status = None
            # Poll for the current status of query as long as its not finished
            while current_status in [None, 'CREATION_IN_PROGRESS', 'UPDATE_IN_PROGRESS']:
                if current_status:
                    logger.info(f'Dashboard {dashboard.name} status is {current_status}, waiting for {poll_interval} seconds')
                    # Sleep before polling again
                    time.sleep(poll_interval)
                elif poll:
                    logger.info(f'Polling for dashboard {kwargs.get("DashboardId")}')
                response = self.client.describe_dashboard(AwsAccountId=self.account_id, **kwargs).get('Dashboard')
                logger.debug(response)
                dashboard = Dashboard(response)
                current_status = dashboard.version.get('Status')
                if not poll:
                    break
            logger.info(f'Dashboard {dashboard.name} status is {current_status}')
            return dashboard
        except self.client.exceptions.ResourceNotFoundException:
            return None
        except self.client.exceptions.UnsupportedUserEditionException:
            raise CidCritical('Error: AWS QuickSight Enterprise Edition is required')
        except Exception as e:
            print(f'Error: {e}')
            raise

    def delete_dashboard(self, dashboard_id):
        """ Deletes an AWS QuickSight dashboard """
        paramaters = {
            'AwsAccountId': self.account_id,
            'DashboardId': dashboard_id
        }
        logger.info(f'Deleting dashboard {dashboard_id}')
        result = self.client.delete_dashboard(**paramaters)
        del self._dashboards[dashboard_id]
        return result

    def delete_data_source(self, datasource_id):
        """ Deletes an AWS QuickSight dashboard """
        paramaters = {
            'AwsAccountId': self.account_id,
            'DataSourceId': datasource_id
        }
        logger.info(f'Deleting DataSource {datasource_id}')
        result = self.client.delete_data_source(**paramaters)
        if datasource_id in self._datasources:
            del self._datasources[datasource_id]
        return result

    def delete_dataset(self, id: str) -> bool:
        """ Deletes an AWS QuickSight dataset """

        logger.info(f'Deleting dataset {id}')
        try:
            self.client.delete_data_set(
                AwsAccountId=self.account_id,
                DataSetId=id
            )
            self.datasets.pop(id)
        except self.client.exceptions.AccessDeniedException:
            logger.info('Access denied deleting dataset')
            return False
        except self.client.exceptions.ResourceNotFoundException:
            logger.info('Dataset does not exist')
            return False
        else:
            logger.info(f'Deleted dataset {id}')
            return True


    def get_datasets(self, id: str=None, name: str=None) -> List[Dataset]:
        """ get dataset that match parameters """
        result = []
        for dataset in self.datasets.values():
            if id is not None and dataset.id != id:
                continue
            if name is not None and dataset.name != name:
                continue
            result.append(dataset)
        return result


    def get_datasources(self, id: str=None, name: str=None, type: str=None, athena_workgroup_name: str=None, healthy: bool=True) -> List[Datasource]:
        """ get datasource that matches parameters """
        result = []
        for datasource in self.datasources.values():
            if healthy is not None and datasource.is_healthy != healthy:
                continue
            if id is not None and datasource.id != id:
                continue
            if name is not None and datasource.name != name:
                continue
            if type is not None and datasource.type != type:
                continue
            if athena_workgroup_name is not None and datasource.AthenaParameters.get('WorkGroup') != athena_workgroup_name:
                continue
            result.append(datasource)
        return result


    def describe_dataset(self, id, timeout: int=1) -> Dataset:
        """ Describes an AWS QuickSight dataset """
        if self._datasets and id in self._datasets:
            return self._datasets.get(id)
        self._datasets = self._datasets or {}
        poll_interval = 1
        _dataset = None
        deadline = time.time() + timeout
        while time.time() <= deadline:
            try:
                _dataset = Dataset(self.client.describe_data_set(AwsAccountId=self.account_id,DataSetId=id).get('DataSet'))
                logger.info(f'Saving dataset details "{_dataset.name}" ({_dataset.id})')
                self._datasets.update({_dataset.id: _dataset})
                break
            except self.client.exceptions.ResourceNotFoundException:
                logger.info(f'DataSetId {id} not found')
                time.sleep(poll_interval)
                continue
            except self.client.exceptions.AccessDeniedException:
                logger.debug(f'No quicksight:DescribeDataSet permission or missing DataSetId {id}')
                return None

        return self._datasets.get(id, None)

    def discover_datasets(self, _datasets: list=None):
        """ Discover datasets in the account """

        logger.info('Discovering datasets')
        self._datasets =  self._datasets or {}
        if _datasets:
            for dataset in _datasets:
                self.describe_dataset(dataset)
        try:
            for dataset in self.list_data_sets():
                try:
                    self.describe_dataset(dataset.get('DataSetId'))
                except Exception as e:
                    logger.debug(e, exc_info=True)
                    continue
        except self.client.exceptions.AccessDeniedException:
            logger.info('Access denied listing datasets')
        except Exception as e:
            logger.debug(e, exc_info=True)
            logger.info('No datasets found')


    def describe_data_source(self, id: str, update: bool=False) -> Datasource:
        """ Describes an AWS QuickSight DataSource """
        if not update and self.datasources and id in self.datasources:
            return self.datasources.get(id)
        try:
            logger.info(f'Discovering DataSource {id}')
            result = self.client.describe_data_source(AwsAccountId=self.account_id, DataSourceId=id)
            logger.debug(result)
            _datasource = Datasource(result.get('DataSource'))
            logger.info(f'DataSource "{_datasource.name}" status is {_datasource.status}, saving details')
            self._datasources.update({_datasource.id: _datasource})
        except self.client.exceptions.ResourceNotFoundException:
            logger.info(f'DataSource {id} do not exist')
            raise
        except self.client.exceptions.AccessDeniedException:
            logger.info(f'No quicksight:DescribeDataSource permission or missing DataSetId {id}')
            raise
        except Exception as e:
            logger.info(e)
            logger.debug(e, exc_info=True)
            return None
        else:
            return _datasource


    def describe_template(self, template_id: str, version_number: int=None, account_id: str=None, region: str='us-east-1') -> CidQsTemplate:
        """ Describes an AWS QuickSight template """
        if not account_id:
            account_id=self.cidAccountId
        if not self._templates.get(f'{account_id}:{region}:{template_id}:{version_number}'):
            try:
                client = self.session.client('quicksight', region_name=region)
                parameters = {
                    'AwsAccountId': account_id,
                    'TemplateId': template_id
                }
                if version_number: parameters.update({'VersionNumber': version_number})
                result = client.describe_template(**parameters)
                self._templates.update({f'{account_id}:{region}:{template_id}:{version_number}': CidQsTemplate(result.get('Template'))})
                logger.debug(result)
            except self.client.exceptions.UnsupportedUserEditionException:
                raise CidCritical('AWS QuickSight Enterprise Edition is required')
            except self.client.exceptions.ResourceNotFoundException:
                raise CidCritical(f'Error: Template {template_id} is not available in account {account_id} and region {region}')
            except Exception as e:
                logger.debug(e, exc_info=True)
                raise CidCritical(f'Error: {e} - Cannot find {template_id} in account {account_id}.')
        return self._templates.get(f'{account_id}:{region}:{template_id}:{version_number}')

    def describe_user(self, username: str) -> dict:
        """ Describes an AWS QuickSight user """
        parameters = {
            'AwsAccountId': self.account_id,
            'UserName': username,
            'Namespace': 'default'
        }
        try:
            result = self.identityClient.describe_user(**parameters)
            logger.debug(result)
            return result.get('User')
        except self.client.exceptions.ResourceNotFoundException:
            logger.info(f'QuickSight user {username} not found.')
            return None
        except self.client.exceptions.AccessDeniedException:
            userList = self.identityClient.list_users(AwsAccountId=self.account_id, Namespace='default').get('UserList')
            logger.debug(userList)
            for user in userList:
                if username.endswith(user.get('UserName')):
                    logger.info(f'Found user: {user}')
                    return user
            logger.info(f'QuickSight user {username} not found.')
            return None

    def describe_group(self, groupname: str) -> dict:
        """ Describes an AWS QuickSight Group """
        try:
            result = self.identityClient.describe_group(**{
                'AwsAccountId': self.account_id,
                'GroupName': groupname,
                'Namespace': 'default'
            })
            logger.debug('group = ',json.dumps(result))
            return result.get('Group')
        except self.client.exceptions.ResourceNotFoundException:
            logger.error(f'QuickSight group {groupname} not found.')
            return None
        except self.client.exceptions.AccessDeniedException: # Try to overcome AccessDeniedException
            #FIXME: paginator is not available for list_groups
            logger.error(f'AccessDeniedException when trying to DescribeGroup in QuickSight.')
            return None


    def create_dataset(self, definition: dict) -> str:
        """ Creates an AWS QuickSight dataset """
        poll_interval = 1
        max_timeout = 60
        columns_tpl = {
            'PrincipalArn': self.get_principal_arn()
        }
        data_set_permissions_tpl = Template(resource_string(
            package_or_requirement='cid.builtin.core',
            resource_name=f'data/permissions/data_set_permissions.json',
        ).decode('utf-8'))
        data_set_permissions = json.loads(data_set_permissions_tpl.safe_substitute(columns_tpl))
        definition.update({
            'AwsAccountId': self.account_id,
            'Permissions': [
                data_set_permissions
            ]
        })
        dataset_id = None
        try:
            logger.info(f'Creating dataset {definition.get("Name")} ({dataset_id})')
            logger.debug(f'Dataset definition: {definition}')
            response = self.client.create_data_set(**definition)
            dataset_id = response.get('DataSetId')
        except self.client.exceptions.ResourceExistsException:
            dataset_id = definition.get("DataSetId")
            logger.info(f'Dataset {definition.get("Name")} already exists with DataSetId={dataset_id}')
        except self.client.exceptions.LimitExceededException:
            raise CidCritical('AWS QuickSight SPICE limit exceeded. Add SPICE here https://quicksight.aws.amazon.com/sn/admin#capacity .')

        logger.info(f'Waiting for {definition.get("Name")} to be created')
        deadline = time.time() + max_timeout
        while time.time() < deadline:
            _dataset = self.describe_dataset(dataset_id)
            if isinstance(_dataset, Dataset):
                break
            else:
                time.sleep(poll_interval)
        else:
            logger.info(f'Dataset {definition.get("Name")} is not created before timeout.')
            return None
        logger.info(f'Dataset {_dataset.name} is created')
        return dataset_id


    def update_dataset(self, definition: dict) -> str:
        """ Creates an AWS QuickSight dataset """
        definition.update({'AwsAccountId': self.account_id})
        logger.info(f'Updating dataset {definition.get("Name")}')

        if "Permissions" in definition:
            logger.info('Ignoring permissions for dataset update.')
            del definition['Permissions']
        response = self.client.update_data_set(**definition)
        logger.info(f'Dataset {definition.get("Name")} is updated')
        return True


    def create_dashboard(self, definition: dict, **kwargs) -> Dashboard:
        """ Creates an AWS QuickSight dashboard """
        DataSetReferences = list()
        for k, v in definition.get('datasets', dict()).items():
            DataSetReferences.append({
                'DataSetPlaceholder': k,
                'DataSetArn': v
            })
        
        dashboard_permissions_tpl = Template(resource_string(
            package_or_requirement='cid.builtin.core',
            resource_name=f'data/permissions/dashboard_permissions.json',
        ).decode('utf-8'))
        columns_tpl = {
            'PrincipalArn': self.get_principal_arn()
        }
        dashboard_permissions = json.loads(dashboard_permissions_tpl.safe_substitute(columns_tpl))
        create_parameters = {
            'AwsAccountId': self.account_id,
            'DashboardId': definition.get('dashboardId'),
            'Name': definition.get('name'),
            'Permissions': [
                dashboard_permissions
            ],
            'SourceEntity': {
                'SourceTemplate': {
                    'Arn': f"{definition.get('sourceTemplate').arn}/version/{definition.get('sourceTemplate').version}",
                    'DataSetReferences': DataSetReferences
                }
            }
        }
        
        create_parameters = always_merger.merge(create_parameters, kwargs)
        try:
            logger.info(f'Creating dashboard "{definition.get("name")}"')
            logger.debug(create_parameters)
            create_status = self.client.create_dashboard(**create_parameters)
            logger.debug(create_status)
        except self.client.exceptions.ResourceExistsException:
            logger.info(f'Dashboard {definition.get("name")} already exists')
            raise
        created_version = int(create_status['VersionArn'].split('/')[-1])

        # Poll for the current status of query as long as its not finished
        describe_parameters = {
            'DashboardId': definition.get('dashboardId'),
            'VersionNumber': created_version
        }
        dashboard = self.describe_dashboard(poll=True, **describe_parameters)
        self.discover_dashboard(dashboard.id)
        if not dashboard.health:
            failure_reason = dashboard.version.get('Errors')
            raise Exception(failure_reason)

        return dashboard


    def update_dashboard(self, dashboard: Dashboard, **kwargs):
        """ Updates an AWS QuickSight dashboard """
        DataSetReferences = list()
        for k, v in dashboard.datasets.items():
            DataSetReferences.append({
                'DataSetPlaceholder': k,
                'DataSetArn': self.datasets.get(v).arn
            })

        update_parameters = {
            'AwsAccountId': self.account_id,
            'DashboardId': dashboard.id,
            'Name': dashboard.name,
            'SourceEntity': {
                'SourceTemplate': {
                    'Arn': f"{dashboard.sourceTemplate.arn}/version/{dashboard.latest_version}",
                    'DataSetReferences': DataSetReferences
                }
            }
        }

        update_parameters = always_merger.merge(update_parameters, kwargs)
        logger.info(f'Updating dashboard "{dashboard.name}"')
        logger.debug(f"Update parameters: {update_parameters}")
        update_status = self.client.update_dashboard(**update_parameters)
        logger.debug(update_status)
        updated_version = int(update_status['VersionArn'].split('/')[-1])

        dashboard = self.describe_dashboard(poll=True, DashboardId=dashboard.id, VersionNumber=updated_version)
        if not dashboard.health:
            failure_reason = dashboard.version.get('Errors')
            raise Exception(failure_reason)

        update_params = {
            'AwsAccountId': self.account_id,
            'DashboardId': dashboard.id,
            'VersionNumber': updated_version
        }
        result = self.client.update_dashboard_published_version(**update_params)
        logger.debug(result)
        if result['Status'] != 200:
            raise Exception(result)

        return result


    def update_dashboard_permissions(self, **update_parameters):
        """ Updates an AWS QuickSight dashboard permissions """
        logger.debug(f"Updating Dashboard permissions: {update_parameters}")
        update_parameters.update({'AwsAccountId': self.account_id})
        update_status = self.client.update_dashboard_permissions(**update_parameters)
        logger.debug(update_status)
        return update_status


    def update_data_set_permissions(self, **update_parameters):
        """ Updates an AWS QuickSight dataset permissions """
        logger.debug(f"Updating DataSet permissions: {update_parameters}")
        update_parameters.update({'AwsAccountId': self.account_id})
        update_status = self.client.update_data_set_permissions(**update_parameters)
        logger.debug(update_status)
        return update_status


    def update_data_source_permissions(self, **update_parameters):
        """ Updates an AWS QuickSight data source permissions """
        logger.debug(f"Updating DataSource permissions: {update_parameters}")
        update_parameters.update({'AwsAccountId': self.account_id})
        update_status = self.client.update_data_source_permissions(**update_parameters)
        logger.debug(update_status)
        return update_status


    def update_template_permissions(self, **update_parameters):
        """ Updates an AWS QuickSight template permissions """
        logger.debug(f"Updating Template permissions: {update_parameters}")
        update_parameters.update({'AwsAccountId': self.account_id})
        update_status = self.client.update_template_permissions(**update_parameters)
        logger.debug(update_status)
        return update_status<|MERGE_RESOLUTION|>--- conflicted
+++ resolved
@@ -197,14 +197,6 @@
     def discover_dashboard(self, dashboardId: str) -> Dashboard:
         """Discover single dashboard"""
         dashboard = self.describe_dashboard(DashboardId=dashboardId)
-<<<<<<< HEAD
-        # Look for dashboard definition by DashboardId
-        _definition = next((v for v in self.supported_dashboards.values() if v['dashboardId'] == dashboard.id), None)
-        if not _definition:
-            # Look for dashboard definition by templateId
-            _definition = next((v for v in self.supported_dashboards.values() if v['templateId'] == dashboard.template_id), None)
-=======
->>>>>>> 1710c452
         try:
             _template_arn = dashboard.version.get('SourceEntityArn')
             _template_id = str(_template_arn.split('/')[1])
