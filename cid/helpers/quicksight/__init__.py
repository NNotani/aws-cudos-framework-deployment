import json
import logging
import re
import time
import uuid
from pkg_resources import resource_string
from string import Template
from typing import Dict, List, Union

import click
from deepmerge import always_merger

from cid.base import CidBase
from cid.helpers.quicksight.dashboard import Dashboard
from cid.helpers.quicksight.dataset import Dataset
from cid.helpers.quicksight.datasource import Datasource
from cid.helpers.quicksight.template import Template as CidQsTemplate
from cid.utils import get_parameter, get_parameters
from cid.exceptions import CidCritical, CidError

logger = logging.getLogger(__name__)

class QuickSight(CidBase):
    # Define defaults
    cidAccountId = '223485597511'
    _dashboards: Dict[str, Dashboard] = None
    _datasets: Dict[str, Dataset] = None
    _datasources: Dict[str, Datasource] = None
    _templates: Dict[str, CidQsTemplate] = dict()
    _identityRegion: str = None
    _user: dict = None
    _principal_arn: dict = None
    _group: dict = None
    client = None

    def __init__(self, session, resources=None) -> None:
        self._resources = resources
        super().__init__(session)

        # QuickSight clients
        logger.info(f'Creating QuickSight client')
        self.client = self.session.client('quicksight')
        self.identityClient = self.session.client('quicksight', region_name=self.identityRegion)


    @property
    def user(self) -> dict:
        if not self._user:
            username = get_parameters().get('quicksight-user', None)
            if username.lower() == 'current user':
                username = self.username
            if username:
                try:
                    self._user =  self.describe_user(username)
                except Exception as exc:
                    logger.debug(exc, exc_info=True)
                    logger.error(f'Failed to find your QuickSight username ({exc}). Is QuickSight activated?')
        return self._user

    @property
    def group(self) -> dict:
        if not self._group:
            groupname = get_parameters().get('quicksight-group', None)
            if groupname:
                try:
                    self._group =  self.describe_group(groupname)
                except Exception as exc:
                    logger.debug(exc, stack_info=True)
                    logger.error(f'Failed to find your QuickSight groupname ({exc}). Is QuickSight activated?')
        return self._group

    @property
    def identityRegion(self) -> str:
        if not self._identityRegion:
            try:
                logger.info(f'Detecting QuickSight identity region, trying {self.region}')
                username = get_parameters().get('quicksight-user', self.username)
                parameters = {
                    'AwsAccountId': self.account_id,
                    'UserName': username,
                    'Namespace': 'default'
                }
                self.client.describe_user(**parameters)
                self._identityRegion = self.region
            except self.client.exceptions.AccessDeniedException as e:
                logger.debug(e)
                pattern = f'Operation is being called from endpoint {self.region}, but your identity region is (.*). Please use the (.*) endpoint.'
                match = re.search(pattern, e.response['Error']['Message'])
                if match:
                    logger.info(f'Switching QuickSight identity region to {match.group(1)}')
                    self._identityRegion = match.group(1)
                else:
                    raise
            except self.client.exceptions.ResourceNotFoundException:
                logger.info(f'QuickSight identity region detection failed, using {self.region}')
                self._identityRegion = self.region
            except Exception as e:
                logger.debug(e, exc_info=True)
                logger.info(f'QuickSight identity region detection failed, using {self.region}')
                self._identityRegion = self.region
            logger.info(f'Using QuickSight identity region: {self._identityRegion}')
        return self._identityRegion

    @property
    def edition(self) -> Union[str, None]:
        if not hasattr(self, '_subscription_info'):
            self._subscription_info = self.describe_account_subscription()
        return self._subscription_info.get('Edition')

    @property
    def supported_dashboards(self) -> dict:
        return self._resources.get('dashboards')

    @property
    def supported_datasets(self) -> dict:
        return self._resources.get('datasets')

    @property
    def supported_views(self) -> dict:
        return self._resources.get('views')

    @property
    def dashboards(self) -> Dict[str, Dashboard]:
        """Returns a list of deployed dashboards"""
        if self._dashboards is None:
            self.discover_dashboards()
        return self._dashboards

    @property
    def datasets(self) -> Dict[str, Dataset]:
        """Returns a list of deployed dashboards"""
        if self._datasets is None:
            self.discover_datasets()
        return self._datasets or {}

    @property
    def athena_datasources(self) -> Dict[str, Datasource]:
        """Returns a list of existing athena datasources"""
        return {d.id: d for d in self.get_datasources(type='ATHENA')}

    @property
    def datasources(self) -> Dict[str, Datasource]:
        """Returns a list of existing datasources"""
        if self._datasources is None:
            logger.info(f"Discovering datasources for account {self.account_id}")
            self.discover_data_sources()

        return self._datasources


    def ensure_subscription(self) -> None:
        """Ensure that the QuickSight subscription is active"""

        if not self.edition:
            raise CidCritical('QuickSight is not activated')
        elif self.edition != 'STANDARD':
            logger.info(f'QuickSight subscription: {self._subscription_info}')
        else:
            raise CidCritical(f'QuickSight Enterprise edition is required, you have {self.edition}')

    def describe_account_subscription(self) -> dict:
        """Returns the account subscription details"""
        result = dict()

        try:
            result = self.client.describe_account_subscription(AwsAccountId=self.account_id).get('AccountInfo')
        except self.client.exceptions.AccessDeniedException as e:
            """
            In case we lack privileges to DescribeAccountSubscription API
            we use ListDashboards API call that throws UnsupportedUserEditionException
            in case the account doesn't have Enterprise edition
            """
            logger.info('Insufficient privileges to describe account subscription, working around')
            try:
                self.client.list_dashboards(AwsAccountId=self.account_id).get('AccountInfo')
                result = {'Edition': 'ENTERPRISE'}
            except self.client.exceptions.UnsupportedUserEditionException as e:
                logger.debug(f'UnsupportedUserEditionException means edition is STANDARD: {e}')
                result = {'Edition': 'STANDARD'}
        except self.client.exceptions.ResourceNotFoundException as e:
            logger.debug(e, exc_info=True)
            logger.info('QuickSight not activated')
        except Exception as e:
            logger.debug(e, exc_info=True)
        return result


    def discover_dashboard(self, dashboardId: str) -> Dashboard:
        """Discover a single dashboard: describe and pull downstream info (datasets, related templates and views) """

        def _safe_int(value, default=None):
            """Safe int from string"""
            return int(str(value)) if str(value).isdecimal() else default

        dashboard = self.describe_dashboard(DashboardId=dashboardId)
        if not dashboard:
            raise CidCritical(f'Dashboard {dashboardId} was not found')
        # Look for dashboard definition by DashboardId
        _definition = next((v for v in self.supported_dashboards.values() if v['dashboardId'] == dashboard.id), None)
        if not _definition:
            # Look for dashboard definition by templateId.
            # This is for a specific usecase when a dashboard with another id points to managed template
            logger.info(dashboard.template_id)
            _definition = next((v for v in self.supported_dashboards.values() if 'templateId' in v and v['templateId'] == dashboard.template_id), None)
        if not _definition:
            logger.info(f'Unsupported dashboard "{dashboard.name}" ({dashboard.template_arn})')
            return None

        logger.info(f'Supported dashboard "{dashboard.name}" ({dashboard.template_arn})')
        dashboard.definition = _definition
        logger.info(f'Found definition for "{dashboard.name}" ({dashboard.template_arn})')

        # Check for extra informations from resource definition
        version_obj = _definition.get('versions', dict())
        min_template_version = _safe_int(version_obj.get('minTemplateVersion'))
        default_description_version = _safe_int(version_obj.get('minTemplateDescription'))

        # Fetch template referenced as dashboard source (if any)
        _template_arn = dashboard.version.get('SourceEntityArn')
        if _template_arn and isinstance(_template_arn, str) \
            and len(_template_arn.split(':')) > 5 \
            and _template_arn.split(':')[5].startswith('template/'):

            params = {
                "template_id": _template_arn.split('/')[1],
                "account_id": _template_arn.split(':')[4],
                "region": _template_arn.split(':')[3]
            }

            if '/version/' in _template_arn:
                params['version_number'] = _safe_int(_template_arn.split('/version/')[-1])
            elif min_template_version:
                logger.info(f"Using default version number {min_template_version} in place")
                params['version_number'] = min_template_version

            if 'version_number' in params:
                try:
                    _template = self.describe_template(**params)
                    if isinstance(_template, CidQsTemplate):
                        dashboard.deployedTemplate = _template
                except Exception as e:
                    logger.debug(e, exc_info=True)
                    logger.info(f'Unable to describe template for {dashboardId}, {e}')
            else:
                logger.info("Minimum template version could not be found for Dashboard {dashboardId}: {_template_arn}, deployed template could not be described")

        # Fetch datasets
        for dataset in dashboard.version.get('DataSetArns'):
            dataset_id = dataset.split('/')[-1]
            try:
                _dataset = self.describe_dataset(id=dataset_id)
                if not isinstance(_dataset, Dataset):
                    logger.info(f'Dataset "{dataset_id}" is missing')
                else:
                    logger.info(f"Detected dataset: \"{_dataset.name}\" ({_dataset.id} in {dashboard.name})")
                    dashboard.datasets.update({_dataset.name: _dataset.id})
            except self.client.exceptions.AccessDeniedException:
                logger.info(f'Access denied describing DataSetId {dataset_id} for Dashboard {dashboardId}')
            except self.client.exceptions.InvalidParameterValueException:
                logger.info(f'Invalid dataset {dataset_id}')
        logger.info(f"{dashboard.name} has {len(dashboard.datasets)} datasets")

        # Fetch the latest version of sourceTemplate referenced in definition
        source_template_account_id = _definition.get('sourceAccountId')
        template_id = _definition.get('templateId')
        region = _definition.get('region', 'us-east-1')
        if template_id:
            try:
                logger.debug(f'Loading latest source template {template_id} from source account {source_template_account_id} in {region}')
                template = self.describe_template(template_id, account_id=source_template_account_id, region=region)
                dashboard.sourceTemplate = template
            except Exception as e:
                logger.debug(e, exc_info=True)
                logger.info(f'Unable to describe template {template_id} in {source_template_account_id} ({region})')

        # Checking for version override in template definition
        for dashboard_template in [dashboard.deployedTemplate, dashboard.sourceTemplate]:
            if not isinstance(dashboard_template, CidQsTemplate)\
                or int(dashboard_template.version) <= 0 \
                or not version_obj:
                    continue

            logger.debug("versions object found in template")
            version_map = version_obj.get('versionMap', dict())
            description_override = version_map.get(int(dashboard_template.version))

            try:
                if description_override:
                    logger.info(f"Template description is overrided with: {description_override}")
                    description_override = str(description_override)
                    dashboard_template.raw['Version']['Description'] = description_override
                else:
                    if min_template_version and default_description_version:
                        if int(dashboard_template.version) <= min_template_version:
                            logger.info(f"The template version does not provide cid_version in description, using the default template description: {default_description_version}")
                            dashboard_template.raw['Version']['Description'] = default_description_version
            except ValueError as val_error:
                logger.debug(val_error,  exc_info=True)
                logger.info("The provided values of the versions object are not well formed, please use int for template version and str for template description")
            except Exception as e:
                logger.debug(e, exc_info=True)
                logger.info("Unable to override template description")

        # Fetch all views recursively
        all_views = []
        def _recoursive_add_view(view):
            all_views.append(view)
            for dep_view in (self.supported_views.get(view) or {}).get('dependsOn', {}).get('views', []):
                _recoursive_add_view(dep_view)
        for dataset_name in dashboard.datasets.keys():
            for view in (self.supported_datasets.get(dataset_name) or {}).get('dependsOn', {}).get('views', []):
                _recoursive_add_view(view)
        dashboard.views = all_views
        self._dashboards = self._dashboards or {}
        self._dashboards[dashboardId] = dashboard
        logger.info(f'"{dashboard.name}" ({dashboardId}) discover complete')
        return dashboard

    def ensure_group_exists(self, groupname='cid-owners', description='Created by Cloud Intelligence Dashboards'):
        try:
            group = self.identityClient.describe_group(
                AwsAccountId=self.account_id,
                Namespace='default',
                GroupName=groupname
            ).get('Group')
        except self.client.exceptions.ResourceNotFoundException:
            group = self.identityClient.create_group(
                AwsAccountId=self.account_id,
                GroupName=groupname,
                Namespace='default',
                Description=description,
            ).get('Group')
        except self.client.exceptions.AccessDeniedException as e:
            raise CidCritical('Cannot access groups. (AccessDenied). Please use quicksight-user parameter '
                'or ensure you have permissions quicksight::DescribeGroup and quicksight::CreateGroup')
        return group


    def get_principal_arn(self):
        if self._principal_arn:
            return self._principal_arn

        if self.group and self.user:
            raise CidCritical('provided both quicksight-group and quicksight-user. Please keep just one.')
        if self.group:
            self._principal_arn = self.group.get('Arn')
        elif self.user:
            self._principal_arn = self.user.get('Arn')

        if self._principal_arn:
            return self._principal_arn

        # No parameters provided, let's ask user. Following parameter is not supposed to be used by CLI users.
        quicksight_owner = get_parameter('quicksight-owner',
            message='You have not provided quicksight-user or quicksight-group. Do you what your objects to be owned by a user or a group?',
            choices=[
                'group cid-owners (recommended)',
                f'current user {self.username}',
                'other user'],
            default='group cid-owners (recommended)'
        )

        if quicksight_owner.startswith("current user"):
            username = self.username # try with default user, works for IAM users
            if username:
                try:
                    self._user =  self.describe_user(username)
                except Exception as exc:
                    logger.debug(exc, stack_info=True)
                    logger.error(f'Failed to find your QuickSight username ({exc}). Is QuickSight activated?')
            if not self._user:
                self._user = self.select_user()
            if not self._user:
                logger.critical('Cannot get QuickSight username. Is Enteprise subscription activated in QuickSight?')
                exit(1)
            logger.info(f"Using QuickSight user {self._user.get('UserName')}")
            self._principal_arn = self._user.get('Arn')

        elif quicksight_owner.startswith("other user"):
            self._user = self.select_user()
            if not self._user:
                logger.critical('Cannot get QuickSight username. Is Enteprise subscription activated in QuickSight?')
                exit(1)
            self._principal_arn = self._user.get('Arn')

        elif quicksight_owner.startswith("group cid-owners"):
            group = self.ensure_group_exists('cid-owners')
            self._principal_arn = group.get('Arn')

        if not self._principal_arn:
            logger.critical('Cannot find principal_arn. Please provide --quicksight-username or --quicksight-groupname')
            exit(1)

        return self._principal_arn



<<<<<<< HEAD
    def create_data_source(self, athena_workgroup, datasource_id: str=None, role_arn: str=None) -> bool:
=======
    def create_data_source(self, athena_workgroup, datasource_id: str=None, role_arn: str=None) -> Datasource:
>>>>>>> 2dbc69a0
        """Create a new data source"""
        logger.info('Creating Athena data source')

        columns_tpl = {
            'PrincipalArn': self.get_principal_arn()
        }
        data_source_permissions_tpl = Template(resource_string(
            package_or_requirement='cid.builtin.core',
            resource_name=f'data/permissions/data_source_permissions.json',
        ).decode('utf-8'))
        data_source_permissions = json.loads(data_source_permissions_tpl.safe_substitute(columns_tpl))
<<<<<<< HEAD
=======
        datasource_name = datasource_id or "CID Athena"
>>>>>>> 2dbc69a0
        datasource_id = datasource_id or str(uuid.uuid4())
        params = {
            "AwsAccountId": self.account_id,
            "DataSourceId": datasource_id,
<<<<<<< HEAD
            "Name": "CID Athena",
=======
            "Name": datasource_name,
>>>>>>> 2dbc69a0
            "Type": "ATHENA",
            "DataSourceParameters": {
                "AthenaParameters": {
                    "WorkGroup": athena_workgroup,
                }
            },
            "Permissions": [
                data_source_permissions
            ]
        }
        if role_arn:
            params['DataSourceParameters']['AthenaParameters']['RoleArn'] = role_arn
        try:
            logger.info(f'Creating data source {params}')
            create_status = self.client.create_data_source(**params)
            logger.debug(f'Data source creation result {create_status}')
            # Wait for the datasource completion
            while True:
                time.sleep(1)
                datasource = self.describe_data_source(datasource_id, update=True)
                logger.debug(f'Waiting for datasource {datasource_id}. current status={datasource.status}')
                if not datasource.status.endswith('IN_PROGRESS'):
                    break
            if not datasource.is_healthy:
                logger.error(f'Data source creation failed: {datasource.error_info}')
                if get_parameter(
                    param_name='quicksight-delete-failed-datasource',
                    message=f'Data source creation failed: {datasource.error_info}. Delete?',
                    choices=['yes', 'no'],
                ) == 'yes':
                    try:
                        self.delete_data_source(datasource.id)
                    except self.client.exceptions.AccessDeniedException as e:
                        logger.info('Access denied deleting Athena datasource')
                return None
<<<<<<< HEAD
            return datasource_id
        except self.client.exceptions.ResourceExistsException:
            logger.error('Data source already exists')
            return datasource_id
=======
            return datasource
        except self.client.exceptions.ResourceExistsException:
            logger.error('Data source already exists')
            return self.describe_data_source(datasource_id, update=True)
>>>>>>> 2dbc69a0
        except self.client.exceptions.AccessDeniedException as e:
            logger.info('Access denied creating Athena datasource')
            logger.debug(e, exc_info=True)
            return None
        return None
<<<<<<< HEAD

=======
>>>>>>> 2dbc69a0

    def create_folder(self, folder_name: str, **create_parameters) -> dict:
        """Create a new folder"""
        logger.info('Creating QuickSight folder')
        folder_id = str(uuid.uuid4())
        create_parameters.update({
            "AwsAccountId": self.account_id,
            "FolderId": folder_id,
            "Name": folder_name,
            "FolderType": "SHARED",
        })
        try:
            logger.info(f'Creating folder {create_parameters}')
            result = self.client.create_folder(**create_parameters)
            logger.debug(f'Folder creation result {result}')
            if (result.get('Status') != 200):
                logger.info(f'Folder creation failed with status {result.get("Status")}')
                return None
            folder = self.describe_folder(result['FolderId'])
            return folder
        except self.client.exceptions.ResourceExistsException:
            logger.info('Folder already exists')
            return self.describe_folder(folder_id)
        except self.client.exceptions.AccessDeniedException:
            logger.info('Access denied creating folder')
            raise
        return None

    def create_folder_membership(self, folder_id: str, member_id: str, member_type: str) -> bool:
        """Create a new folder membership"""
        logger.info(f'Creating folder membership for {member_type}: {member_id}')
        params = {
            "AwsAccountId": self.account_id,
            "FolderId": folder_id,
            "MemberId": member_id,
            "MemberType": member_type
        }
        try:
            logger.info(f'Creating folder membership {params}')
            result = self.client.create_folder_membership(**params)
            logger.debug(f'Folder membership creation result {result}')
            logger.info(f'Folder membership creation status {result.get("Status")}')
            if (result['Status'] != 200):
                logger.info(f'Folder membership creation failed with code {result.get("Status")}')
                return False
            return True
        except self.client.exceptions.ResourceExistsException:
            logger.error('Folder membership already exists')
        except self.client.exceptions.AccessDeniedException:
            logger.info('Access denied creating folder membership')
        return False

    def discover_data_sources(self) -> None:
        """ Discover existing datasources"""
        if self._datasources is None:
            self._datasources = {}
        logger.info('Discovering existing datasources')
        try:
            for v in self.list_data_sources():
                _datasource = Datasource(v)
                logger.info(f'Found datasource "{_datasource.name}" ({_datasource.id}) status={_datasource.status}')
                self._datasources.update({_datasource.id: _datasource})
        except self.client.exceptions.AccessDeniedException:
            logger.info('Access denied discovering data sources')
            for v in self.datasets.values():
                for d in v.datasources:
                    self.describe_data_source(d)
        except Exception as e:
            logger.debug(e, exc_info=True)

    def discover_dashboards(self, display: bool=False, refresh: bool=False) -> None:
        """ Discover deployed dashboards """
        if refresh or self._dashboards is None:
            self._dashboards = {}
        logger.info('Discovering deployed dashboards')
        deployed_dashboards=self.list_dashboards()
        logger.info(f'Found {len(deployed_dashboards)} deployed dashboards')
        logger.debug(deployed_dashboards)
        with click.progressbar(
            length=len(deployed_dashboards),
            label='Discovering deployed dashboards...',
            item_show_func=lambda a: str(a)[:50]
        ) as bar:
            for dashboard in deployed_dashboards:
                # Discover found dashboards
                dashboardName = dashboard.get('Name')
                dashboardId = dashboard.get('DashboardId')
                # Update progress bar
                bar.update(1, f'"{dashboardName}" ({dashboardId})')
                logger.info(f'Discovering dashboard "{dashboardName}" ({dashboardId})')
                self.discover_dashboard(dashboardId)
                # Update progress bar
                bar.update(0, 'Complete')
        # print('Discovered dashboards:')
        if not display:
            return
        for dashboard in self._dashboards.values():
            if dashboard.health:
                health = 'healthy' 
            else:
                health = 'unhealthy'
            print(f'\t{dashboard.name} ({dashboard.id}, {health}, {dashboard.status})')


    def list_dashboards(self) -> list:
        parameters = {
            'AwsAccountId': self.account_id
        }
        try:
            result = self.client.list_dashboards(**parameters)
            if result.get('Status') != 200:
                raise CidCritical(f'list_dashboards: {result}')
            else:
                logger.debug(result)
                return result.get('DashboardSummaryList')
        except Exception as e:
            logger.debug(e, exc_info=True)
            return list()

    def list_data_sources(self) -> list:
        parameters = {
            'AwsAccountId': self.account_id
        }
        data_sources = []
        try:
            for page in self.client.get_paginator('list_data_sources').paginate(**parameters):
                data_sources += page.get('DataSources',[])
            return data_sources
        except self.client.exceptions.AccessDeniedException:
            logger.info('Access denied listing data sources')
            raise
        except Exception as e:
            logger.debug(e, exc_info=True)
            return list()

    def select_dashboard(self, force=False) -> str:
        """ Select from a list of discovered dashboards """
        selection = list()
        dashboard_id = None
        if not self.dashboards:
            return None
        choices = {}
        for dashboard in self.dashboards.values():
            health = 'healthy' if dashboard.health else 'unhealthy'
            key = f'{dashboard.name} ({dashboard.arn}, {health}, {dashboard.status})'
            if ((dashboard.latest or not dashboard.health) and not force):
                choices[key] = None
            else:
                choices[key] = dashboard.id
        try:
            dashboard_id = get_parameter(
                param_name='dashboard-id',
                message="Please select installation(s) from the list",
                choices=choices,
                none_as_disabled=True,
            )
        except AttributeError as e:
            # No updatable dashboards (selection is disabled)
            logger.debug(e, exc_info=True)
        except Exception as e:
            logger.exception(e)
        finally:
            return dashboard_id

    def select_user(self):
        """ Select a user from the list of users """
        user_list = None
        try:
            user_list = self.identityClient.list_users(AwsAccountId=self.account_id, Namespace='default').get('UserList')
        except self.client.exceptions.AccessDeniedException:
            logger.info('Access denied listing users')
            return None #FIXME: should we rather allow manual entry when no access?

        _username = get_parameter(
            param_name='quicksight-user',
            message="Please select QuickSight user to use",
            choices={f"{user.get('UserName')} ({user.get('Email')}, {user.get('Role')})":user.get('UserName') for user in user_list}
        )
        for u in user_list:
            if u.get('UserName') == _username:
                return u
        else:
            return None

    def list_data_sets(self):
        parameters = {
            'AwsAccountId': self.account_id
        }
        try:
            result = self.client.list_data_sets(**parameters)
            if result.get('Status') != 200:
                raise CidCritical(f'list_data_sets: {result}')
            else:
                return result.get('DataSetSummaries')
        except self.client.exceptions.AccessDeniedException:
            raise
        except Exception as e:
            logger.debug(e, exc_info=True)
            return None


    def list_folders(self) -> list:
        parameters = {
            'AwsAccountId': self.account_id
        }
        try:
            result = self.client.list_folders(**parameters)
            if result.get('Status') != 200:
                 raise CidCritical(f'list_folders: {result}')
            else:
                logger.debug(f"FolderList: {result.get('FolderSummaryList')}")
                return result.get('FolderSummaryList')
        except self.client.exceptions.AccessDeniedException:
            logger.info('Access denied listing folders')
            raise
        except Exception as e:
            logger.debug(e, exc_info=True)
            return None


    def describe_folder(self, folder_id: str) -> dict:
        parameters = {
            'AwsAccountId': self.account_id,
            'FolderId': folder_id
        }
        try:
            result = self.client.describe_folder(**parameters)
            logger.debug(f"DescribeFolder: {result}")
            if result.get('Status') != 200:
                raise CidCritical(f'describe_folder : {result}')
            else:
                logger.debug(result.get('Folder'))
                return result.get('Folder')
        except Exception as e:
            logger.debug(e, exc_info=True)
            return None


    def select_folder(self):
        """ Select a folder from the list of folders """
        try:
            folderList = self.list_folders()
            if not folderList:
                return None
        except self.client.exceptions.AccessDeniedException:
            raise

        _folder = get_parameter(
            param_name='folder-id',
            message="Please select QuickSight folder to use",
            choices={f"{folder.get('Name')} ({folder.get('FolderId')})":folder for folder in folderList}
        )
        return _folder


    def describe_dashboard(self, poll: bool=False, **kwargs) -> Union[None, Dashboard]:
        """ Describes an AWS QuickSight dashboard
        Keyword arguments:
        DashboardId

        """
        poll_interval = kwargs.get('poll_interval', 1)
        try:
            dashboard: Dashboard = None
            current_status = None
            # Poll for the current status of query as long as its not finished
            while current_status in [None, 'CREATION_IN_PROGRESS', 'UPDATE_IN_PROGRESS']:
                if current_status:
                    logger.info(f'Dashboard {dashboard.name} status is {current_status}, waiting for {poll_interval} seconds')
                    # Sleep before polling again
                    time.sleep(poll_interval)
                elif poll:
                    logger.info(f'Polling for dashboard {kwargs.get("DashboardId")}')
                response = self.client.describe_dashboard(AwsAccountId=self.account_id, **kwargs).get('Dashboard')
                logger.debug(response)
                dashboard = Dashboard(response)
                current_status = dashboard.version.get('Status')
                if not poll:
                    break
            logger.info(f'Dashboard {dashboard.name} status is {current_status}')
            return dashboard
        except self.client.exceptions.ResourceNotFoundException:
            return None
        except self.client.exceptions.UnsupportedUserEditionException:
            raise CidCritical('Error: AWS QuickSight Enterprise Edition is required')
        except Exception as e:
            print(f'Error: {e}')
            raise

    def delete_dashboard(self, dashboard_id):
        """ Deletes an AWS QuickSight dashboard """
        paramaters = {
            'AwsAccountId': self.account_id,
            'DashboardId': dashboard_id
        }
        logger.info(f'Deleting dashboard {dashboard_id}')
        result = self.client.delete_dashboard(**paramaters)
        del self._dashboards[dashboard_id]
        return result

    def delete_data_source(self, datasource_id):
        """ Deletes an AWS QuickSight dashboard """
        paramaters = {
            'AwsAccountId': self.account_id,
            'DataSourceId': datasource_id
        }
        logger.info(f'Deleting DataSource {datasource_id}')
        result = self.client.delete_data_source(**paramaters)
        if datasource_id in self._datasources:
            del self._datasources[datasource_id]
        return result

    def delete_dataset(self, id: str) -> bool:
        """ Deletes an AWS QuickSight dataset """

        logger.info(f'Deleting dataset {id}')
        try:
            self.client.delete_data_set(
                AwsAccountId=self.account_id,
                DataSetId=id
            )
            self.datasets.pop(id)
        except self.client.exceptions.AccessDeniedException:
            logger.info('Access denied deleting dataset')
            return False
        except self.client.exceptions.ResourceNotFoundException:
            logger.info('Dataset does not exist')
            return False
        else:
            logger.info(f'Deleted dataset {id}')
            return True


    def get_datasets(self, id: str=None, name: str=None) -> List[Dataset]:
        """ get dataset that match parameters """
        result = []
        for dataset in self.datasets.values():
            if id is not None and dataset.id != id:
                continue
            if name is not None and dataset.name != name:
                continue
            result.append(dataset)
        return result


    def get_datasources(self, id: str=None, name: str=None, type: str=None, athena_workgroup_name: str=None, healthy: bool=True) -> List[Datasource]:
        """ get datasource that matches parameters """
        result = []
        for datasource in self.datasources.values():
            if healthy is not None and datasource.is_healthy != healthy:
                continue
            if id is not None and datasource.id != id:
                continue
            if name is not None and datasource.name != name:
                continue
            if type is not None and datasource.type != type:
                continue
            if athena_workgroup_name is not None and datasource.AthenaParameters.get('WorkGroup') != athena_workgroup_name:
                continue
            result.append(datasource)
        return result


    def describe_dataset(self, id, timeout: int=1) -> Dataset:
        """ Describes an AWS QuickSight dataset """
        if self._datasets and id in self._datasets:
            return self._datasets.get(id)
        self._datasets = self._datasets or {}
        poll_interval = 1
        _dataset = None
        deadline = time.time() + timeout
        while time.time() <= deadline:
            try:
                _dataset = Dataset(self.client.describe_data_set(AwsAccountId=self.account_id,DataSetId=id).get('DataSet'))
                logger.info(f'Saving dataset details "{_dataset.name}" ({_dataset.id})')
                self._datasets.update({_dataset.id: _dataset})
                break
            except self.client.exceptions.ResourceNotFoundException:
                logger.info(f'DataSetId {id} not found')
                time.sleep(poll_interval)
                continue
            except self.client.exceptions.AccessDeniedException:
                logger.debug(f'No quicksight:DescribeDataSet permission or missing DataSetId {id}')
                return None

        return self._datasets.get(id, None)

    def discover_datasets(self, _datasets: list=None):
        """ Discover datasets in the account """

        logger.info('Discovering datasets')
        self._datasets =  self._datasets or {}
        if _datasets:
            for dataset in _datasets:
                self.describe_dataset(dataset)
        try:
            for dataset in self.list_data_sets():
                try:
                    self.describe_dataset(dataset.get('DataSetId'))
                except Exception as e:
                    logger.debug(e, exc_info=True)
                    continue
        except self.client.exceptions.AccessDeniedException:
            logger.info('Access denied listing datasets')
        except Exception as e:
            logger.debug(e, exc_info=True)
            logger.info('No datasets found')


    def describe_data_source(self, id: str, update: bool=False) -> Datasource:
        """ Describes an AWS QuickSight DataSource """
        if not update and self.datasources and id in self.datasources:
            return self.datasources.get(id)
        try:
            logger.info(f'Discovering DataSource {id}')
            result = self.client.describe_data_source(AwsAccountId=self.account_id, DataSourceId=id)
            logger.debug(result)
            _datasource = Datasource(result.get('DataSource'))
            logger.info(f'DataSource "{_datasource.name}" status is {_datasource.status}, saving details')
            self._datasources.update({_datasource.id: _datasource})
        except self.client.exceptions.ResourceNotFoundException:
            logger.info(f'DataSource {id} do not exist')
            raise
        except self.client.exceptions.AccessDeniedException:
            logger.info(f'No quicksight:DescribeDataSource permission or missing DataSetId {id}')
            raise
        except Exception as e:
            logger.info(e)
            logger.debug(e, exc_info=True)
            return None
        else:
            return _datasource


    def describe_template(self, template_id: str, version_number: int=None, account_id: str=None, region: str='us-east-1') -> CidQsTemplate:
        """ Describes an AWS QuickSight template """
        if not account_id:
            account_id=self.cidAccountId
        if not self._templates.get(f'{account_id}:{region}:{template_id}:{version_number}'):
            try:
                client = self.session.client('quicksight', region_name=region)
                parameters = {
                    'AwsAccountId': account_id,
                    'TemplateId': template_id
                }
                if version_number: parameters.update({'VersionNumber': version_number})
                result = client.describe_template(**parameters)
                self._templates.update({f'{account_id}:{region}:{template_id}:{version_number}': CidQsTemplate(result.get('Template'))})
                logger.debug(result)
            except self.client.exceptions.UnsupportedUserEditionException:
                raise CidCritical('AWS QuickSight Enterprise Edition is required')
            except self.client.exceptions.ResourceNotFoundException:
                raise CidError(f'Error: Template {template_id} is not available in account {account_id} and region {region}')
            except Exception as e:
                logger.debug(e, exc_info=True)
                raise CidError(f'Error: {e} - Cannot find {template_id} in account {account_id}.')
        return self._templates.get(f'{account_id}:{region}:{template_id}:{version_number}')

    def describe_user(self, username: str) -> dict:
        """ Describes an AWS QuickSight user """
        parameters = {
            'AwsAccountId': self.account_id,
            'UserName': username,
            'Namespace': 'default'
        }
        try:
            result = self.identityClient.describe_user(**parameters)
            logger.debug(result)
            return result.get('User')
        except self.client.exceptions.ResourceNotFoundException:
            logger.info(f'QuickSight user {username} not found.')
            return None
        except self.client.exceptions.AccessDeniedException:
            userList = self.identityClient.list_users(AwsAccountId=self.account_id, Namespace='default').get('UserList')
            logger.debug(userList)
            for user in userList:
                if username.endswith(user.get('UserName')):
                    logger.info(f'Found user: {user}')
                    return user
            logger.info(f'QuickSight user {username} not found.')
            return None

    def describe_group(self, groupname: str) -> dict:
        """ Describes an AWS QuickSight Group """
        try:
            result = self.identityClient.describe_group(**{
                'AwsAccountId': self.account_id,
                'GroupName': groupname,
                'Namespace': 'default'
            })
            logger.debug('group = ',json.dumps(result))
            return result.get('Group')
        except self.client.exceptions.ResourceNotFoundException:
            logger.error(f'QuickSight group {groupname} not found.')
            return None
        except self.client.exceptions.AccessDeniedException: # Try to overcome AccessDeniedException
            #FIXME: paginator is not available for list_groups
            logger.error(f'AccessDeniedException when trying to DescribeGroup in QuickSight.')
            return None


    def create_dataset(self, definition: dict) -> str:
        """ Creates an AWS QuickSight dataset """
        poll_interval = 1
        max_timeout = 60
        columns_tpl = {
            'PrincipalArn': self.get_principal_arn()
        }
        data_set_permissions_tpl = Template(resource_string(
            package_or_requirement='cid.builtin.core',
            resource_name=f'data/permissions/data_set_permissions.json',
        ).decode('utf-8'))
        data_set_permissions = json.loads(data_set_permissions_tpl.safe_substitute(columns_tpl))
        definition.update({
            'AwsAccountId': self.account_id,
            'Permissions': [
                data_set_permissions
            ]
        })
        dataset_id = None
        try:
            logger.info(f'Creating dataset {definition.get("Name")} ({dataset_id})')
            logger.debug(f'Dataset definition: {definition}')
            response = self.client.create_data_set(**definition)
            dataset_id = response.get('DataSetId')
        except self.client.exceptions.ResourceExistsException:
            dataset_id = definition.get("DataSetId")
            logger.info(f'Dataset {definition.get("Name")} already exists with DataSetId={dataset_id}')
        except self.client.exceptions.LimitExceededException:
            raise CidCritical('AWS QuickSight SPICE limit exceeded. Add SPICE here https://quicksight.aws.amazon.com/sn/admin#capacity .')

        logger.info(f'Waiting for {definition.get("Name")} to be created')
        deadline = time.time() + max_timeout
        while time.time() < deadline:
            _dataset = self.describe_dataset(dataset_id)
            if isinstance(_dataset, Dataset):
                break
            else:
                time.sleep(poll_interval)
        else:
            logger.info(f'Dataset {definition.get("Name")} is not created before timeout.')
            return None
        logger.info(f'Dataset {_dataset.name} is created')
        return dataset_id


    def update_dataset(self, definition: dict) -> Dataset:
        """ Update an AWS QuickSight dataset """
        definition.update({'AwsAccountId': self.account_id})
        logger.info(f'Updating dataset {definition.get("Name")}')

        if "Permissions" in definition:
            logger.info('Ignoring permissions for dataset update.')
            del definition['Permissions']
        response = self.client.update_data_set(**definition)
        logger.info(f'Dataset {definition.get("Name")} is updated')
        dataset_id = definition.get('DataSetId')
        self.datasets.pop(dataset_id, None) # invalidate cache
        return self.describe_dataset(dataset_id)


    def create_dashboard(self, definition: dict, **kwargs) -> Dashboard:
        """ Creates an AWS QuickSight dashboard """
        DataSetReferences = list()
        for k, v in definition.get('datasets', dict()).items():
            DataSetReferences.append({
                'DataSetPlaceholder': k,
                'DataSetArn': v
            })
        
        dashboard_permissions_tpl = Template(resource_string(
            package_or_requirement='cid.builtin.core',
            resource_name=f'data/permissions/dashboard_permissions.json',
        ).decode('utf-8'))
        columns_tpl = {
            'PrincipalArn': self.get_principal_arn()
        }
        dashboard_permissions = json.loads(dashboard_permissions_tpl.safe_substitute(columns_tpl))
        create_parameters = {
            'AwsAccountId': self.account_id,
            'DashboardId': definition.get('dashboardId'),
            'Name': definition.get('name'),
            'Permissions': [
                dashboard_permissions
            ],
            'SourceEntity': {
                'SourceTemplate': {
                    'Arn': f"{definition.get('sourceTemplate').arn}/version/{definition.get('sourceTemplate').version}",
                    'DataSetReferences': DataSetReferences
                }
            }
        }
        
        create_parameters = always_merger.merge(create_parameters, kwargs)
        try:
            logger.info(f'Creating dashboard "{definition.get("name")}"')
            logger.debug(create_parameters)
            create_status = self.client.create_dashboard(**create_parameters)
            logger.debug(create_status)
        except self.client.exceptions.ResourceExistsException:
            logger.info(f'Dashboard {definition.get("name")} already exists')
            raise
        created_version = int(create_status['VersionArn'].split('/')[-1])

        # Poll for the current status of query as long as its not finished
        describe_parameters = {
            'DashboardId': definition.get('dashboardId'),
            'VersionNumber': created_version
        }
        dashboard = self.describe_dashboard(poll=True, **describe_parameters)
        self.discover_dashboard(dashboard.id)
        if not dashboard.health:
            failure_reason = dashboard.version.get('Errors')
            raise Exception(failure_reason)

        return dashboard


    def update_dashboard(self, dashboard: Dashboard, **kwargs):
        """ Updates an AWS QuickSight dashboard """
        DataSetReferences = list()
        for k, v in dashboard.datasets.items():
            DataSetReferences.append({
                'DataSetPlaceholder': k,
                'DataSetArn': self.datasets.get(v).arn
            })

        update_parameters = {
            'AwsAccountId': self.account_id,
            'DashboardId': dashboard.id,
            'Name': dashboard.name,
            'SourceEntity': {
                'SourceTemplate': {
                    'Arn': f"{dashboard.sourceTemplate.arn}/version/{dashboard.latest_version}",
                    'DataSetReferences': DataSetReferences
                }
            }
        }

        update_parameters = always_merger.merge(update_parameters, kwargs)
        logger.info(f'Updating dashboard "{dashboard.name}"')
        logger.debug(f"Update parameters: {update_parameters}")
        update_status = self.client.update_dashboard(**update_parameters)
        logger.debug(update_status)
        updated_version = int(update_status['VersionArn'].split('/')[-1])

        dashboard = self.describe_dashboard(poll=True, DashboardId=dashboard.id, VersionNumber=updated_version)
        if not dashboard.health:
            failure_reason = dashboard.version.get('Errors')
            raise Exception(failure_reason)

        update_params = {
            'AwsAccountId': self.account_id,
            'DashboardId': dashboard.id,
            'VersionNumber': updated_version
        }
        result = self.client.update_dashboard_published_version(**update_params)
        logger.debug(result)
        if result['Status'] != 200:
            raise Exception(result)

        return result


    def update_dashboard_permissions(self, **update_parameters):
        """ Updates an AWS QuickSight dashboard permissions """
        logger.debug(f"Updating Dashboard permissions: {update_parameters}")
        update_parameters.update({'AwsAccountId': self.account_id})
        update_status = self.client.update_dashboard_permissions(**update_parameters)
        logger.debug(update_status)
        return update_status


    def update_data_set_permissions(self, **update_parameters):
        """ Updates an AWS QuickSight dataset permissions """
        logger.debug(f"Updating DataSet permissions: {update_parameters}")
        update_parameters.update({'AwsAccountId': self.account_id})
        update_status = self.client.update_data_set_permissions(**update_parameters)
        logger.debug(update_status)
        return update_status


    def update_data_source_permissions(self, **update_parameters):
        """ Updates an AWS QuickSight data source permissions """
        logger.debug(f"Updating DataSource permissions: {update_parameters}")
        update_parameters.update({'AwsAccountId': self.account_id})
        update_status = self.client.update_data_source_permissions(**update_parameters)
        logger.debug(update_status)
        return update_status


    def update_template_permissions(self, **update_parameters):
        """ Updates an AWS QuickSight template permissions """
        logger.debug(f"Updating Template permissions: {update_parameters}")
        update_parameters.update({'AwsAccountId': self.account_id})
        update_status = self.client.update_template_permissions(**update_parameters)
        logger.debug(update_status)
        return update_status<|MERGE_RESOLUTION|>--- conflicted
+++ resolved
@@ -395,11 +395,7 @@
 
 
 
-<<<<<<< HEAD
     def create_data_source(self, athena_workgroup, datasource_id: str=None, role_arn: str=None) -> bool:
-=======
-    def create_data_source(self, athena_workgroup, datasource_id: str=None, role_arn: str=None) -> Datasource:
->>>>>>> 2dbc69a0
         """Create a new data source"""
         logger.info('Creating Athena data source')
 
@@ -411,19 +407,11 @@
             resource_name=f'data/permissions/data_source_permissions.json',
         ).decode('utf-8'))
         data_source_permissions = json.loads(data_source_permissions_tpl.safe_substitute(columns_tpl))
-<<<<<<< HEAD
-=======
         datasource_name = datasource_id or "CID Athena"
->>>>>>> 2dbc69a0
-        datasource_id = datasource_id or str(uuid.uuid4())
         params = {
             "AwsAccountId": self.account_id,
             "DataSourceId": datasource_id,
-<<<<<<< HEAD
-            "Name": "CID Athena",
-=======
             "Name": datasource_name,
->>>>>>> 2dbc69a0
             "Type": "ATHENA",
             "DataSourceParameters": {
                 "AthenaParameters": {
@@ -459,26 +447,16 @@
                     except self.client.exceptions.AccessDeniedException as e:
                         logger.info('Access denied deleting Athena datasource')
                 return None
-<<<<<<< HEAD
-            return datasource_id
-        except self.client.exceptions.ResourceExistsException:
-            logger.error('Data source already exists')
-            return datasource_id
-=======
             return datasource
         except self.client.exceptions.ResourceExistsException:
             logger.error('Data source already exists')
             return self.describe_data_source(datasource_id, update=True)
->>>>>>> 2dbc69a0
         except self.client.exceptions.AccessDeniedException as e:
             logger.info('Access denied creating Athena datasource')
             logger.debug(e, exc_info=True)
             return None
         return None
-<<<<<<< HEAD
-
-=======
->>>>>>> 2dbc69a0
+
 
     def create_folder(self, folder_name: str, **create_parameters) -> dict:
         """Create a new folder"""
