import time
from typing import Dict, Union
import click
import json
from deepmerge import always_merger
from pathlib import Path
import os

from cid.utils import get_parameter

import logging

logger = logging.getLogger(__name__)

class Dashboard():
    def __init__(self, dashboard: dict) -> None:
        self.dashboard: dict = dashboard
        # Initialize properties
        self.datasets = dict()
        self._status = str()
        self.status_detail = str()
        # Source template in origin account
        self.sourceTemplate = dict()
        # Dashboard definition
        self.definition = dict()
        # Locally saved deployment
        self.localConfig = dict()

    @property
    def id(self) -> str:
        return self.get_property('DashboardId')

    @property
    def name(self) -> str:
        return self.get_property('Name')
    
    @property
    def arn(self) -> str:
        return self.get_property('Arn')

    @property
    def account_id(self) -> str:
        return self.get_property('Arn').split(':')[4]

    @property
    def version(self) -> dict:
        return self.get_property('Version')

    @property
    def latest(self) -> bool:
        return self.latest_version == self.deployed_version

    @property
    def latest_version(self) -> int:
        return int(self.sourceTemplate.get('Version', dict()).get('VersionNumber', -1))
    
    @property
    def deployed_arn(self) -> str:
        return self.version.get('SourceEntityArn')
    
    @property
    def deployed_version(self) -> int:
        try:
            return int(self.deployed_arn.split('/')[-1])
        except Exception as e:
            logger.debug(e, stack_info=True)
            return 0
 
    @property
    def health(self) -> bool:
        return self.status not in ['broken']

    @property
    def status(self) -> str:
        if not self._status:
            # Deployment failed
            if self.version.get('Status') not in ['CREATION_SUCCESSFUL']:
                self._status = 'broken'
                self.status_detail = f"{self.version.get('Status')}: {self.version.get('Errors')}"
            # Not dicovered yet
            elif not self.definition:
                self._status = 'undiscovered'
            # Missing dataset
            elif not self.datasets or (len(self.datasets) < len(self.definition.get('dependsOn').get('datasets'))):
                self.status_detail = 'missing dataset(s)'
                self._status = 'broken'
                logger.info(f"Found datasets: {self.datasets}")
                logger.info(f"Required datasets: {self.definition.get('dependsOn').get('datasets')}")
            # Source Template has changed
            elif self.deployed_arn and self.sourceTemplate.get('Arn') and not self.deployed_arn.startswith(self.sourceTemplate.get('Arn')):
                self._status = 'legacy'
            else:
                if self.latest_version > self.deployed_version:
                    self._status = f'update available {self.deployed_version}->{self.latest_version}'
                elif self.latest:
                    self._status = 'up to date'
        return self._status

    @property
    def templateId(self) -> str:
        return str(self.version.get('SourceEntityArn').split('/')[1])

    def get_property(self, property: str) -> str:
        return self.dashboard.get(property)
    
    def find_local_config(self) -> Union[dict, None]:

        if self.localConfig:
            return self.localConfig
        # Set base paths
        abs_path = Path().absolute()

        # Load TPL file
        file_path = None
        files_to_find = [
            f'work/{self.account_id}/{self.id.lower()}-update-dashboard.json',
            f'work/{self.account_id}/{self.id.lower()}-create-dashboard.json',
            f'work/{self.account_id}/{self.id.lower()}-update-dashboard-{self.account_id}.json',
            f'work/{self.account_id}/{self.id.lower()}-create-dashboard-{self.account_id}.json',
        ]
        files_to_find += [f'work/{self.account_id}/{f.lower()}' for f in self.definition.get('localConfigs', list())]
        for file in files_to_find:
            logger.info(f'Checking local config file {file}')
            if os.path.isfile(os.path.join(abs_path, file)):
                file_path = os.path.join(abs_path, file)
                logger.info(f'Found local config file {file}, using it')
                break
            
        if file_path:
            try:
                with open(file_path) as f:
                    self.localConfig = json.loads(f.read())
                    if self.localConfig:
                        for dataset in self.localConfig.get('SourceEntity').get('SourceTemplate').get('DataSetReferences'):
                            if not self.datasets.get(dataset.get('DataSetPlaceholder')):    
                                logger.info(f"Using dataset {dataset.get('DataSetPlaceholder')} ({dataset.get('DataSetId')})")
                                self.datasets.update({dataset.get('DataSetPlaceholder'): dataset.get('DataSetArn')})
            except:
                logger.info(f'Failed to load local config file {file_path}')

    def display_status(self):
        print('\nDashboard status:')
        print(f"  Name (id): {self.name} ({self.id})")
        print(f"  Status: {self.status}")
        print(f"  Health: {'healthy' if self.health else 'unhealthy'}")
        if self.status_detail:
            print(f"  Status detail: {self.status_detail}")
        if self.latest:
            print(f"  Version: {self.deployed_version}")
        else:
            print(f"  Version (deployed, latest): {self.deployed_version}, {self.latest_version}")
        if self.localConfig:
            print(f"  Local config: {self.localConfig.get('SourceEntity').get('SourceTemplate').get('Name')}")
        if self.datasets:
            print(f"  Datasets: {', '.join(sorted(self.datasets.keys()))}")
        print('\n')
        if click.confirm('Display dashboard raw data?'):
            print(json.dumps(self.dashboard, indent=4, sort_keys=True, default=str))
    
    def display_url(self, url_template: str, launch: bool = False, **kwargs):
        url = url_template.format(dashboard_id=self.id, **kwargs)
        print(f"#######\n####### {self.name} is available at: " + url + "\n#######")
        _supported_env = os.environ.get('AWS_EXECUTION_ENV') not in ['CloudShell', 'AWS_Lambda']
        if _supported_env and launch and click.confirm('Do you wish to open it in your browser?'):
                click.launch(url)

class QuickSight():
    # Define defaults
    cidAccountId = '223485597511'
    _dashboards: Dict[str, Dashboard] = {}
    _datasets = dict()
    _datasources: dict() = {}
    _user: dict = None

    def __init__(self, session, awsIdentity, resources=None):        
        self.region = session.region_name
        self.awsIdentity = awsIdentity
        self._resources = resources

        # QuickSight client
        logger.info(f'Creating QuickSight client')
        self.client = session.client('quicksight')
        self.use1Client = session.client('quicksight', region_name='us-east-1')

    @property
    def account_id(self) -> str:
        return self.awsIdentity.get('Account')

    @property
    def user(self) -> dict:
        # TODO: Refactor QuickSight dynamic identity region detection
        if not self._user:
            self._user =  self.describe_user('/'.join(self.awsIdentity.get('Arn').split('/')[1:]))
            if not self._user:
                # If no user match, ask
                userList = self.use1Client.list_users(AwsAccountId=self.account_id, Namespace='default').get('UserList')
                self._user = get_parameter(
                    param_name='quicksight-user',
                    message="Please select QuickSight user to use",
                    choices={f"{user.get('UserName')} ({user.get('Email')}, {user.get('Role')})":user for user in userList}
                )
            logger.info(f"Using QuickSight user {self._user.get('UserName')}")
        return self._user

    @property
    def supported_dashboards(self) -> list:
        return self._resources.get('dashboards')

    @property
    def dashboards(self) -> Dict[str, Dashboard]:
        """Returns a list of deployed dashboards"""
        if not self._dashboards:
            self.discover_dashboards()
        return self._dashboards

    @property
    def athena_datasources(self) -> dict:
        """Returns a list of existing athena datasources"""
        return {k: v for (k, v) in self.datasources.items() if v.get('Type') == 'ATHENA'}

    @property
    def datasources(self) -> dict:
        """Returns a list of existing datasources"""
        if not self._datasources:
            logger.info(f"Discovering datasources for account {self.account_id}")
            self.discover_data_sources()

        return self._datasources

    def discover_dashboard(self, dashboardId: str):
        """Discover single dashboard"""
        
        dashboard = self.describe_dashboard(DashboardId=dashboardId)
        # Look for dashboard definition by DashboardId
        _definition = next((v for v in self.supported_dashboards.values() if v['dashboardId'] == dashboard.id), None)
        if not _definition:
            # Look for dashboard definition by templateId
            _definition = next((v for v in self.supported_dashboards.values() if v['templateId'] == dashboard.templateId), None)
        if not _definition:
            logger.info(f'Unsupported dashboard "{dashboard.name}" ({dashboard.deployed_arn})')
        else:
            logger.info(f'Supported dashboard "{dashboard.name}" ({dashboard.deployed_arn})')
            dashboard.definition = _definition
            logger.info(f'Found definition for "{dashboard.name}" ({dashboard.deployed_arn})')
            for dataset in dashboard.version.get('DataSetArns'):
                dataset_id = dataset.split('/')[-1]
                try:
                    _dataset = self.describe_dataset(id=dataset_id)
                    if not _dataset:
                        logger.info(f'Dataset "{dataset_id}" is missing')
                    else:
                        logger.info(f"Using dataset \"{_dataset.get('Name')}\" ({_dataset.get('DataSetId')} for {dashboard.name})")
                        dashboard.datasets.update({_dataset.get('Name'): _dataset.get('Arn')})
                except self.client.exceptions.AccessDeniedException:
                    logger.info(f'Looking local config for {dashboardId}')
                    dashboard.find_local_config()
                except self.client.exceptions.InvalidParameterValueException:
                    logger.info(f'Invalid dataset {dataset_id}')
            templateAccountId = _definition.get('sourceAccountId')
            templateId = _definition.get('templateId')
            try:
                template = self.describe_template(templateId, account_id=templateAccountId)
                dashboard.sourceTemplate = template
            except Exception as e:
                logger.debug(e, stack_info=True)
                logger.info(f'Unable to describe template {templateId} in {templateAccountId}')
            self._dashboards.update({dashboardId: dashboard})
            logger.info(f"{dashboard.name} has {len(dashboard.datasets)} datasets")
            logger.info(f'"{dashboard.name}" ({dashboardId}) discover complete')

    def create_data_source(self) -> bool:
        """Create a new data source"""
        logger.info('Creating Athena data source')
        params = {
            "AwsAccountId": self.account_id,
            "DataSourceId": "95aa6f18-abb4-436f-855f-182b199a961f",
            "Name": "Athena",
            "Type": "ATHENA",
            "DataSourceParameters": {
                "AthenaParameters": {
                    "WorkGroup": "primary"
                }
            },
            "Permissions": [
                {
                    "Principal": self.user.get('Arn'),
                    "Actions": [
                        "quicksight:UpdateDataSourcePermissions",
                        "quicksight:DescribeDataSource",
                        "quicksight:DescribeDataSourcePermissions",
                        "quicksight:PassDataSource",
                        "quicksight:UpdateDataSource",
                        "quicksight:DeleteDataSource"
                    ]
                }
            ]
        }
        try:
            logger.info(f'Creating data source {params}')
            create_status = self.client.create_data_source(**params)
            logger.debug(f'Data source creation result {create_status}')
            current_status = create_status['CreationStatus']
            logger.info(f'Data source creation status {current_status}')
            # Poll for the current status of query as long as its not finished
            while current_status in ['CREATION_IN_PROGRESS', 'UPDATE_IN_PROGRESS']:
                response = self.describe_data_source(create_status['DataSourceId'])
                current_status = response.get('Status')

            if (current_status != "CREATION_SUCCESSFUL"):
                failure_reason = response.get('Errors')
                logger.info(f'Data source creation failed with reason {failure_reason}')
                return False
            return True
        except self.client.exceptions.ResourceExistsException:
            logger.error('Data source already exists')
        except self.client.exceptions.AccessDeniedException:
            logger.info('Access denied creating data source')
        return False

    def discover_data_sources(self) -> None:
        """ Discover existing datasources"""
        try:
            for v in self.list_data_sources():
                self.describe_data_source(v.get('DataSourceId'))
        except Exception as e:
            logger.debug(e, stack_info=True)
            for _,v in self.datasets.items():
                for _,map in v.get('PhysicalTableMap').items():
                    self.describe_data_source(map.get('RelationalTable').get('DataSourceArn').split('/')[-1])

    def discover_dashboards(self, display: bool=False) -> None:
        """ Discover deployed dashboards """
        logger.info('Discovering deployed dashboards')
        deployed_dashboards=self.list_dashboards()
        logger.info(f'Found {len(deployed_dashboards)} deployed dashboards')
        logger.debug(deployed_dashboards)
        with click.progressbar(
            deployed_dashboards,
            label='Discovering deployed dashboards...',
            item_show_func=lambda a: a
        ) as bar:
            for index, dashboard in enumerate(deployed_dashboards, start=1):
                # Discover found dashboards
                dashboardName = dashboard.get('Name')
                dashboardId = dashboard.get('DashboardId')
                # Update progress bar
                bar.update(index, f'"{dashboardName}" ({dashboardId})')
                logger.info(f'Discovering dashboard "{dashboardName}" ({dashboardId})')
                self.discover_dashboard(dashboardId)
                # Update progress bar
                bar.update(index, 'Complete')
        # print('Discovered dashboards:')
        if not display:
            return
        for dashboard in self._dashboards.values():
            if dashboard.health:
                health = 'healthy' 
            else:
                health = 'unhealthy'
            print(f'\t{dashboard.name} ({dashboard.id}, {health}, {dashboard.status})')


    def list_dashboards(self) -> list:
        parameters = {
            'AwsAccountId': self.account_id
        }
        try:
            result = self.client.list_dashboards(**parameters)
            if result.get('Status') != 200:
                print(f'Error, {result}')
                exit()
            else:
                logger.debug(result)
                return result.get('DashboardSummaryList')
        except Exception as e:
            logger.debug(e, stack_info=True)
            return list()

    def list_data_sources(self) -> list:
        parameters = {
            'AwsAccountId': self.account_id
        }
        try:
            result = self.client.list_data_sources(**parameters)
            if result.get('Status') != 200:
                print(f'Error, {result}')
                exit()
            else:
                return result.get('DataSources')
        except self.client.exceptions.AccessDeniedException:
            logger.info('Access denied listing data sources')
            return list()
        except Exception as e:
            logger.debug(e, stack_info=True)
            return list()

    def select_dashboard(self, force=False) -> str:
        """ Select from a list of discovered dashboards """
        selection = list()
        dashboard_id = None
        if not self.dashboards:
            return None
        choices = {}
        for dashboard in self.dashboards.values():
            health = 'healthy' if dashboard.health else 'unhealthy'
            key = f'{dashboard.name} ({dashboard.arn}, {health}, {dashboard.status})'
            if ((dashboard.latest or not dashboard.health) and not force):
                choices[key] = None
            else:
                choices[key] = dashboard.id
        try:
            dashboard_id = get_parameter(
                param_name='dashboard-id',
                message="Please select installation(s) from the list",
                choices=choices,
                none_as_disabled=True,
            )
        except AttributeError as e:
            # No updatable dashboards (selection is disabled)
            logger.debug(e, exc_info=True, stack_info=True)
        except Exception as e:
            logger.exception(e)
        finally:
            return dashboard_id

    def list_data_sets(self):
        parameters = {
            'AwsAccountId': self.account_id
        }
        try:
            result = self.client.list_data_sets(**parameters)
            if result.get('Status') != 200:
                print(f'Error, {result}')
                exit()
            else:
                return result.get('DataSetSummaries')
        except self.client.exceptions.AccessDeniedException:
            raise
        except Exception as e:
            logger.debug(e, stack_info=True)
            return None

    def describe_dashboard(self, poll: bool=False, **kwargs) -> Union[None, Dashboard]:
        """ Describes an AWS QuickSight dashboard
        Keyword arguments:
        DashboardId

        """
        poll_interval = kwargs.get('poll_interval', 1)
        try:
            dashboard: Dashboard = None
            current_status = None
            # Poll for the current status of query as long as its not finished
            while current_status in [None, 'CREATION_IN_PROGRESS', 'UPDATE_IN_PROGRESS']:
                if current_status:
                    logger.info(f'Dashboard {dashboard.name} status is {current_status}, waiting for {poll_interval} seconds')
                    # Sleep before polling again
                    time.sleep(poll_interval)
                elif poll:
                    logger.info(f'Polling for dashboard {kwargs.get("DashboardId")}')
                response = self.client.describe_dashboard(AwsAccountId=self.account_id, **kwargs).get('Dashboard')
                logger.debug(response)
                dashboard = Dashboard(response)
                current_status = dashboard.version.get('Status')
                if not poll:
                    break
            logger.info(f'Dashboard {dashboard.name} status is {current_status}')
            return dashboard
        except self.client.exceptions.ResourceNotFoundException:
            return None
        except self.client.exceptions.UnsupportedUserEditionException:
            print('Error: AWS QuickSight Enterprise Edition is required')
            exit(1)
        except Exception as e:
            print(f'Error: {e}')
            raise

    def delete_dashboard(self, dashboard_id):
        """ Deletes an AWS QuickSight dashboard """
        paramaters = {
            'AwsAccountId': self.account_id,
            'DashboardId': dashboard_id
        }
        logger.info(f'Deleting dashboard {dashboard_id}')
        return self.client.delete_dashboard(**paramaters)

    def delete_dataset(self, id: str) -> bool:
        """ Deletes an AWS QuickSight dataset """

        logger.info(f'Deleting dataset {id}')
        try:
            self.client.delete_data_set(
                AwsAccountId=self.account_id,
                DataSetId=id
            )
            self._datasets.pop(id)
        except self.client.exceptions.AccessDeniedException:
            logger.info('Access denied deleting dataset')
        except self.client.exceptions.ResourceNotFoundException:
            logger.info('Dataset does not exist')
        else:
            logger.info(f'Deleted dataset {id}')


    def describe_dataset(self, id) -> dict:
        """ Describes an AWS QuickSight dataset """
        if not self._datasets.get(id):
            logger.info(f'Describing dataset {id}')
            try:
                _dataset = self.client.describe_data_set(AwsAccountId=self.account_id,DataSetId=id).get('DataSet')
                logger.info(f'Saving dataset details "{_dataset.get("Name")}" ({_dataset.get("DataSetId")})')
                self._datasets.update({_dataset.get('DataSetId'): _dataset})
            except self.client.exceptions.ResourceNotFoundException:
                logger.info(f'DataSetId {id} do not exist')
            except self.client.exceptions.AccessDeniedException:
                logger.debug(f'No quicksight:DescribeDataSet permission or missing DataSetId {id}')
        return self._datasets.get(id, dict())

    def discover_datasets(self):
        """ Discover datasets in the account """

        logger.info('Discovering datasets')
        try:
            for dataset in self.list_data_sets():
                try:
                    self.describe_dataset(dataset.get('DataSetId'))
                except Exception as e:
                    logger.debug(e, stack_info=True)
                    continue
        except self.client.exceptions.AccessDeniedException:
            logger.info('Access denied listing datasets')
        except Exception as e:
            logger.debug(e, stack_info=True)
            logger.info('No datasets found')


    def describe_data_source(self, id):
        """ Describes an AWS QuickSight data source """
        try:
            result = self.client.describe_data_source(AwsAccountId=self.account_id,DataSourceId=id)
            logger.debug(result)
            _described_data_source = self._datasources.get(result.get('DataSource').get('Arn'))
            if not _described_data_source or _described_data_source.get('Status') in ['CREATION_IN_PROGRESS', 'UPDATE_IN_PROGRESS']:
                self._datasources.update({result.get('DataSource').get('Arn'): result.get('DataSource')})
        except self.client.exceptions.ResourceNotFoundException:
            logger.info(f'DataSource {id} do not exist')
            raise
        except self.client.exceptions.AccessDeniedException:
            logger.info(f'No quicksight:DescribeDataSource permission or missing DataSetId {id}')
            raise
        return result.get('DataSource')


    def describe_template(self, template_id: str, account_id: str=None ):
        """ Describes an AWS QuickSight template """
        if not account_id:
            account_id=self.cidAccountId
        try:
            result = self.use1Client.describe_template(AwsAccountId=account_id,TemplateId=template_id)
            logger.debug(result)
        except Exception as e:
            logger.debug(e, stack_info=True)
            print(f'Error: Template {template_id} is not available in account {account_id}')
            exit(1)
        return result.get('Template')

    def describe_user(self, username: str) -> dict:
        """ Describes an AWS QuickSight template """
        parameters = {
            'AwsAccountId': self.account_id,
            'UserName': username,
            'Namespace': 'default'
        }
        try:
            return self.client.describe_user(**parameters).get('User')
        except self.client.exceptions.ResourceNotFoundException:
            return None
        except self.client.exceptions.AccessDeniedException:
            userList = self.use1Client.list_users(AwsAccountId=self.account_id, Namespace='default').get('UserList')
            for user in userList:
                if username.endswith(user.get('UserName')):
                    return user
            return None

    def create_dataset(self, dataset: dict) -> dict:
        """ Creates an AWS QuickSight dataset """
        poll_interval = 1
        max_timeout = 60
        dataset.update({'AwsAccountId': self.account_id})
        dataset_id = None
        try:
            response = self.client.create_data_set(**dataset)
            dataset_id = response.get('DataSetId')
            logger.info(f'Creating dataset {dataset.get("Name")} ({dataset_id})')
        except self.client.exceptions.ResourceExistsException:
            logger.info(f'Dataset {dataset.get("Name")} already exists')

        logger.info(f'Waiting for {dataset.get("Name")} to be created')
        deadline = time.time() + 60
        while time.time() < deadline:
            _dataset = self.describe_dataset(dataset_id)
<<<<<<< HEAD
            if 'arn' in _dataset:
=======
            if 'Arn' in _dataset:
>>>>>>> 8d230bea
                break
            else:
                time.sleep(poll_interval)
        else:
            logger.info(f'Dataset {dataset.get("Name")} is not created before timeout.')
            return None
        logger.info(f'Dataset {_dataset.get("Name")} is created')
        return dataset_id


    def create_dashboard(self, definition: dict, **kwargs) -> Dashboard:
        """ Creates an AWS QuickSight dashboard """
        DataSetReferences = list()
        for k, v in definition.get('datasets', dict()).items():
            DataSetReferences.append({
                'DataSetPlaceholder': k,
                'DataSetArn': v
            })
        
        create_parameters = {
            'AwsAccountId': self.account_id,
            'DashboardId': definition.get('dashboardId'),
            'Name': definition.get('name'),
            'Permissions': [
                {
                    "Principal": self.user.get('Arn'),
                    "Actions": [
                        "quicksight:DescribeDashboard",
                        "quicksight:ListDashboardVersions",
                        "quicksight:UpdateDashboardPermissions",
                        "quicksight:QueryDashboard",
                        "quicksight:UpdateDashboard",
                        "quicksight:DeleteDashboard",
                        "quicksight:DescribeDashboardPermissions",
                        "quicksight:UpdateDashboardPublishedVersion"
                    ]
                }
            ],
            'SourceEntity': {
                'SourceTemplate': {
                    'Arn': f"{definition.get('sourceTemplate').get('Arn')}/version/{definition.get('sourceTemplate').get('Version').get('VersionNumber')}",
                    'DataSetReferences': DataSetReferences
                }
            }
        }
        
        create_parameters = always_merger.merge(create_parameters, kwargs)
        try:
            create_status = self.client.create_dashboard(**create_parameters)
            logger.debug(create_status)
        except self.client.exceptions.ResourceExistsException:
            raise
        created_version = int(create_status['VersionArn'].split('/')[-1])

        # Poll for the current status of query as long as its not finished
        describe_parameters = {
            'DashboardId': definition.get('dashboardId'),
            'VersionNumber': created_version
        }
        dashboard = self.describe_dashboard(poll=True, **describe_parameters)
        self.discover_dashboard(dashboard.id)
        if not dashboard.health:
            failure_reason = dashboard.version.get('Errors')
            raise Exception(failure_reason)

        return dashboard


    def update_dashboard(self, dashboard: Dashboard, **kwargs):
        """ Updates an AWS QuickSight dashboard """
        DataSetReferences = list()
        for k, v in dashboard.datasets.items():
            DataSetReferences.append({
                'DataSetPlaceholder': k,
                'DataSetArn': v
            })

        update_parameters = {
            'AwsAccountId': self.account_id,
            'DashboardId': dashboard.id,
            'Name': dashboard.name,
            'SourceEntity': {
                'SourceTemplate': {
                    'Arn': f"{dashboard.sourceTemplate.get('Arn')}/version/{dashboard.latest_version}",
                    'DataSetReferences': DataSetReferences
                }
            }
        }

        update_parameters = always_merger.merge(update_parameters, kwargs)
        logger.debug(f"Update parameters: {update_parameters}")
        update_status = self.client.update_dashboard(**update_parameters)
        logger.debug(update_status)
        updated_version = int(update_status['VersionArn'].split('/')[-1])

        dashboard = self.describe_dashboard(poll=True, DashboardId=dashboard.id, VersionNumber=updated_version)
        if not dashboard.health:
            failure_reason = dashboard.version.get('Errors')
            raise Exception(failure_reason)

        update_params = {
            'AwsAccountId': self.account_id,
            'DashboardId': dashboard.id,
            'VersionNumber': updated_version
        }
        result = self.client.update_dashboard_published_version(**update_params)
        if result['Status'] != 200:
            raise Exception(result)

        return result<|MERGE_RESOLUTION|>--- conflicted
+++ resolved
@@ -599,11 +599,7 @@
         deadline = time.time() + 60
         while time.time() < deadline:
             _dataset = self.describe_dataset(dataset_id)
-<<<<<<< HEAD
-            if 'arn' in _dataset:
-=======
             if 'Arn' in _dataset:
->>>>>>> 8d230bea
                 break
             else:
                 time.sleep(poll_interval)
